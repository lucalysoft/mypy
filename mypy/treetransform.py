"""Base visitor that implements an identity AST transform.

Subclass TransformVisitor to perform non-trivial transformations.
"""

from typing import List, Dict, cast

from mypy.nodes import (
    MypyFile, Import, Node, ImportAll, ImportFrom, FuncItem, FuncDef,
    OverloadedFuncDef, ClassDef, Decorator, Block, Var, VarDef,
    OperatorAssignmentStmt, ExpressionStmt, AssignmentStmt, ReturnStmt,
    RaiseStmt, AssertStmt, YieldStmt, DelStmt, BreakStmt, ContinueStmt,
    PassStmt, GlobalDecl, WhileStmt, ForStmt, IfStmt, TryStmt, WithStmt,
    CastExpr, ParenExpr, TupleExpr, GeneratorExpr, ListComprehension, ListExpr,
    ConditionalExpr, DictExpr, SetExpr, NameExpr, IntExpr, StrExpr, BytesExpr,
    UnicodeExpr, FloatExpr, CallExpr, SuperExpr, MemberExpr, IndexExpr,
    SliceExpr, OpExpr, UnaryExpr, FuncExpr, TypeApplication, PrintStmt,
    SymbolTable, RefExpr, UndefinedExpr, TypeVarExpr, DucktypeExpr,
<<<<<<< HEAD
    DisjointclassExpr, ComparisonExpr, TempNode, StarExpr
=======
    DisjointclassExpr, ComparisonExpr, TempNode, YieldFromStmt, YieldFromExpr
>>>>>>> ef533176
)
from mypy.types import Type, FunctionLike
from mypy.visitor import NodeVisitor


class TransformVisitor(NodeVisitor[Node]):
    """Transform a semantically analyzed AST (or subtree) to an identical copy.

    Use the node() method to transform an AST node.

    Subclass to perform a non-identity transform.

    Notes:

     * Do not duplicate TypeInfo nodes. This would generally not be desirable.
     * Only update some name binding cross-references, but only those that
       refer to Var nodes, not those targeting ClassDef, TypeInfo or FuncDef
       nodes.
     * Types are not transformed, but you can override type() to also perform
       type transformation.

    TODO nested classes and functions have not been tested well enough
    """

    def __init__(self) -> None:
        # There may be multiple references to a Var node. Keep track of
        # Var translations using a dictionary.
        self.var_map = Dict[Var, Var]()

    def visit_mypy_file(self, node: MypyFile) -> Node:
        # NOTE: The 'names' and 'imports' instance variables will be empty!
        new = MypyFile(self.nodes(node.defs), [], node.is_bom)
        new._name = node._name
        new._fullname = node._fullname
        new.path = node.path
        new.names = SymbolTable()
        return new

    def visit_import(self, node: Import) -> Node:
        return Import(node.ids[:])

    def visit_import_from(self, node: ImportFrom) -> Node:
        return ImportFrom(node.id, node.names[:])

    def visit_import_all(self, node: ImportAll) -> Node:
        return ImportAll(node.id)

    def visit_func_def(self, node: FuncDef) -> FuncDef:
        # Note that a FuncDef must be transformed to a FuncDef.
        new = FuncDef(node.name(),
                      [self.visit_var(var) for var in node.args],
                      node.arg_kinds[:],
                      [None] * len(node.init),
                      self.block(node.body),
                      cast(FunctionLike, self.optional_type(node.type)))

        self.copy_function_attributes(new, node)

        new._fullname = node._fullname
        new.is_decorated = node.is_decorated
        new.is_conditional = node.is_conditional
        new.is_abstract = node.is_abstract
        new.is_static = node.is_static
        new.is_class = node.is_class
        new.is_property = node.is_property
        new.original_def = node.original_def
        return new

    def visit_func_expr(self, node: FuncExpr) -> Node:
        new = FuncExpr([self.visit_var(var) for var in node.args],
                       node.arg_kinds[:],
                       [None] * len(node.init),
                       self.block(node.body),
                       cast(FunctionLike, self.optional_type(node.type)))
        self.copy_function_attributes(new, node)
        return new

    def copy_function_attributes(self, new: FuncItem,
                                 original: FuncItem) -> None:
        new.info = original.info
        new.min_args = original.min_args
        new.max_pos = original.max_pos
        new.is_implicit = original.is_implicit
        new.is_overload = original.is_overload
        new.is_generator = original.is_generator
        new.init = self.duplicate_inits(original.init)

    def duplicate_inits(self,
                        inits: List[AssignmentStmt]) -> List[AssignmentStmt]:
        result = List[AssignmentStmt]()
        for init in inits:
            if init:
                result.append(self.duplicate_assignment(init))
            else:
                result.append(None)
        return result

    def visit_overloaded_func_def(self, node: OverloadedFuncDef) -> Node:
        items = [self.visit_decorator(decorator)
                 for decorator in node.items]
        for newitem, olditem in zip(items, node.items):
            newitem.line = olditem.line
        new = OverloadedFuncDef(items)
        new._fullname = node._fullname
        new.type = self.type(node.type)
        new.info = node.info
        return new

    def visit_class_def(self, node: ClassDef) -> Node:
        new = ClassDef(node.name,
                       self.block(node.defs),
                       node.type_vars,
                       self.types(node.base_types),
                       node.metaclass)
        new.fullname = node.fullname
        new.info = node.info
        new.decorators = [decorator.accept(self)
                          for decorator in node.decorators]
        new.is_builtinclass = node.is_builtinclass
        return new

    def visit_var_def(self, node: VarDef) -> Node:
        new = VarDef([self.visit_var(var) for var in node.items],
                     node.is_top_level,
                     self.optional_node(node.init))
        new.kind = node.kind
        return new

    def visit_global_decl(self, node: GlobalDecl) -> Node:
        return GlobalDecl(node.names[:])

    def visit_block(self, node: Block) -> Block:
        return Block(self.nodes(node.body))

    def visit_decorator(self, node: Decorator) -> Decorator:
        # Note that a Decorator must be transformed to a Decorator.
        func = self.visit_func_def(node.func)
        func.line = node.func.line
        new = Decorator(func, self.nodes(node.decorators),
                        self.visit_var(node.var))
        new.is_overload = node.is_overload
        return new

    def visit_var(self, node: Var) -> Var:
        # Note that a Var must be transformed to a Var.
        if node in self.var_map:
            return self.var_map[node]
        new = Var(node.name(), self.optional_type(node.type))
        new.line = node.line
        new._fullname = node._fullname
        new.info = node.info
        new.is_self = node.is_self
        new.is_ready = node.is_ready
        new.is_initialized_in_class = node.is_initialized_in_class
        new.is_staticmethod = node.is_staticmethod
        new.is_classmethod = node.is_classmethod
        new.is_property = node.is_property
        new.set_line(node.line)
        self.var_map[node] = new
        return new

    def visit_expression_stmt(self, node: ExpressionStmt) -> Node:
        return ExpressionStmt(self.node(node.expr))

    def visit_assignment_stmt(self, node: AssignmentStmt) -> Node:
        return self.duplicate_assignment(node)

    def duplicate_assignment(self, node: AssignmentStmt) -> AssignmentStmt:
        new = AssignmentStmt(self.nodes(node.lvalues),
                             self.node(node.rvalue),
                             self.optional_type(node.type))
        new.line = node.line
        return new

    def visit_operator_assignment_stmt(self,
                                       node: OperatorAssignmentStmt) -> Node:
        return OperatorAssignmentStmt(node.op,
                                      self.node(node.lvalue),
                                      self.node(node.rvalue))

    def visit_while_stmt(self, node: WhileStmt) -> Node:
        return WhileStmt(self.node(node.expr),
                         self.block(node.body),
                         self.optional_block(node.else_body))

    def visit_for_stmt(self, node: ForStmt) -> Node:
        return ForStmt(self.node(node.index),
                       self.node(node.expr),
                       self.block(node.body),
                       self.optional_block(node.else_body))

    def visit_return_stmt(self, node: ReturnStmt) -> Node:
        return ReturnStmt(self.optional_node(node.expr))

    def visit_assert_stmt(self, node: AssertStmt) -> Node:
        return AssertStmt(self.node(node.expr))

    def visit_yield_stmt(self, node: YieldStmt) -> Node:
        return YieldStmt(self.node(node.expr))

    def visit_yield_from_stmt(self, node: YieldFromStmt) -> Node:
        return YieldFromStmt(self.node(node.expr))

    def visit_del_stmt(self, node: DelStmt) -> Node:
        return DelStmt(self.node(node.expr))

    def visit_if_stmt(self, node: IfStmt) -> Node:
        return IfStmt(self.nodes(node.expr),
                      self.blocks(node.body),
                      self.optional_block(node.else_body))

    def visit_break_stmt(self, node: BreakStmt) -> Node:
        return BreakStmt()

    def visit_continue_stmt(self, node: ContinueStmt) -> Node:
        return ContinueStmt()

    def visit_pass_stmt(self, node: PassStmt) -> Node:
        return PassStmt()

    def visit_raise_stmt(self, node: RaiseStmt) -> Node:
        return RaiseStmt(self.optional_node(node.expr),
                         self.optional_node(node.from_expr))

    def visit_try_stmt(self, node: TryStmt) -> Node:
        return TryStmt(self.block(node.body),
                       self.optional_names(node.vars),
                       self.optional_nodes(node.types),
                       self.blocks(node.handlers),
                       self.optional_block(node.else_body),
                       self.optional_block(node.finally_body))

    def visit_with_stmt(self, node: WithStmt) -> Node:
        return WithStmt(self.nodes(node.expr),
                        self.optional_names(node.name),
                        self.block(node.body))

    def visit_print_stmt(self, node: PrintStmt) -> Node:
        return PrintStmt(self.nodes(node.args),
                         node.newline)

    def visit_star_expr(self, node: StarExpr) -> Node:
        return StarExpr(node.expr)

    def visit_int_expr(self, node: IntExpr) -> Node:
        return IntExpr(node.value)

    def visit_str_expr(self, node: StrExpr) -> Node:
        return StrExpr(node.value)

    def visit_bytes_expr(self, node: BytesExpr) -> Node:
        return BytesExpr(node.value)

    def visit_unicode_expr(self, node: UnicodeExpr) -> Node:
        return UnicodeExpr(node.value)

    def visit_float_expr(self, node: FloatExpr) -> Node:
        return FloatExpr(node.value)

    def visit_paren_expr(self, node: ParenExpr) -> Node:
        return ParenExpr(self.node(node.expr))

    def visit_name_expr(self, node: NameExpr) -> Node:
        return self.duplicate_name(node)

    def duplicate_name(self, node: NameExpr) -> NameExpr:
        # This method is used when the transform result must be a NameExpr.
        # visit_name_expr() is used when there is no such restriction.
        new = NameExpr(node.name)
        new.info = node.info
        self.copy_ref(new, node)
        return new

    def visit_member_expr(self, node: MemberExpr) -> Node:
        member = MemberExpr(self.node(node.expr),
                            node.name)
        if node.def_var:
            member.def_var = self.visit_var(node.def_var)
        self.copy_ref(member, node)
        return member

    def copy_ref(self, new: RefExpr, original: RefExpr) -> None:
        new.kind = original.kind
        new.fullname = original.fullname
        target = original.node
        if isinstance(target, Var):
            target = self.visit_var(target)
        new.node = target
        new.is_def = original.is_def

    def visit_yield_from_expr(self, node: YieldFromExpr) -> Node:
        return YieldFromExpr(self.node(node.expr))

    def visit_call_expr(self, node: CallExpr) -> Node:
        return CallExpr(self.node(node.callee),
                        self.nodes(node.args),
                        node.arg_kinds[:],
                        node.arg_names[:],
                        self.optional_node(node.analyzed))

    def visit_op_expr(self, node: OpExpr) -> Node:
        new = OpExpr(node.op, self.node(node.left), self.node(node.right))
        new.method_type = self.optional_type(node.method_type)
        return new

    def visit_comparison_expr(self, node: ComparisonExpr) -> Node:
        new = ComparisonExpr(node.operators, self.nodes(node.operands))
        new.method_types = [self.optional_type(t) for t in node.method_types]
        return new

    def visit_cast_expr(self, node: CastExpr) -> Node:
        return CastExpr(self.node(node.expr),
                        self.type(node.type))

    def visit_super_expr(self, node: SuperExpr) -> Node:
        new = SuperExpr(node.name)
        new.info = node.info
        return new

    def visit_unary_expr(self, node: UnaryExpr) -> Node:
        new = UnaryExpr(node.op, self.node(node.expr))
        new.method_type = self.optional_type(node.method_type)
        return new

    def visit_list_expr(self, node: ListExpr) -> Node:
        return ListExpr(self.nodes(node.items))

    def visit_dict_expr(self, node: DictExpr) -> Node:
        return DictExpr([(self.node(key), self.node(value))
                         for key, value in node.items])

    def visit_tuple_expr(self, node: TupleExpr) -> Node:
        return TupleExpr(self.nodes(node.items))

    def visit_set_expr(self, node: SetExpr) -> Node:
        return SetExpr(self.nodes(node.items))

    def visit_index_expr(self, node: IndexExpr) -> Node:
        new = IndexExpr(self.node(node.base), self.node(node.index))
        if node.method_type:
            new.method_type = self.type(node.method_type)
        if node.analyzed:
            new.analyzed = self.visit_type_application(node.analyzed)
            new.analyzed.set_line(node.analyzed.line)
        return new

    def visit_undefined_expr(self, node: UndefinedExpr) -> Node:
        return UndefinedExpr(self.type(node.type))

    def visit_type_application(self, node: TypeApplication) -> TypeApplication:
        return TypeApplication(self.node(node.expr),
                               self.types(node.types))

    def visit_list_comprehension(self, node: ListComprehension) -> Node:
        generator = self.duplicate_generator(node.generator)
        generator.set_line(node.generator.line)
        return ListComprehension(generator)

    def visit_generator_expr(self, node: GeneratorExpr) -> Node:
        return self.duplicate_generator(node)

    def duplicate_generator(self, node: GeneratorExpr) -> GeneratorExpr:
        return GeneratorExpr(self.node(node.left_expr),
                             [self.node(index) for index in node.indices],
                             [self.node(s) for s in node.sequences],
                             [[self.node(cond) for cond in conditions]
                              for conditions in node.condlists])

    def visit_slice_expr(self, node: SliceExpr) -> Node:
        return SliceExpr(self.optional_node(node.begin_index),
                         self.optional_node(node.end_index),
                         self.optional_node(node.stride))

    def visit_conditional_expr(self, node: ConditionalExpr) -> Node:
        return ConditionalExpr(self.node(node.cond),
                               self.node(node.if_expr),
                               self.node(node.else_expr))

    def visit_type_var_expr(self, node: TypeVarExpr) -> Node:
        return TypeVarExpr(node.name(), node.fullname(),
                           self.types(node.values))

    def visit_ducktype_expr(self, node: DucktypeExpr) -> Node:
        return DucktypeExpr(node.type)

    def visit_disjointclass_expr(self, node: DisjointclassExpr) -> Node:
        return DisjointclassExpr(node.cls)

    def visit_temp_node(self, node: TempNode) -> Node:
        return TempNode(self.type(node.type))

    def node(self, node: Node) -> Node:
        new = node.accept(self)
        new.set_line(node.line)
        return new

    # Helpers
    #
    # All the node helpers also propagate line numbers.

    def optional_node(self, node: Node) -> Node:
        if node:
            return self.node(node)
        else:
            return None

    def block(self, block: Block) -> Block:
        new = self.visit_block(block)
        new.line = block.line
        return new

    def optional_block(self, block: Block) -> Block:
        if block:
            return self.block(block)
        else:
            return None

    def nodes(self, nodes: List[Node]) -> List[Node]:
        return [self.node(node) for node in nodes]

    def optional_nodes(self, nodes: List[Node]) -> List[Node]:
        return [self.optional_node(node) for node in nodes]

    def blocks(self, blocks: List[Block]) -> List[Block]:
        return [self.block(block) for block in blocks]

    def names(self, names: List[NameExpr]) -> List[NameExpr]:
        return [self.duplicate_name(name) for name in names]

    def optional_names(self, names: List[NameExpr]) -> List[NameExpr]:
        result = List[NameExpr]()
        for name in names:
            if name:
                result.append(self.duplicate_name(name))
            else:
                result.append(None)
        return result

    def type(self, type: Type) -> Type:
        # Override this method to transform types.
        return type

    def optional_type(self, type: Type) -> Type:
        if type:
            return self.type(type)
        else:
            return None

    def types(self, types: List[Type]) -> List[Type]:
        return [self.type(type) for type in types]

    def optional_types(self, types: List[Type]) -> List[Type]:
        return [self.optional_type(type) for type in types]<|MERGE_RESOLUTION|>--- conflicted
+++ resolved
@@ -16,11 +16,8 @@
     UnicodeExpr, FloatExpr, CallExpr, SuperExpr, MemberExpr, IndexExpr,
     SliceExpr, OpExpr, UnaryExpr, FuncExpr, TypeApplication, PrintStmt,
     SymbolTable, RefExpr, UndefinedExpr, TypeVarExpr, DucktypeExpr,
-<<<<<<< HEAD
-    DisjointclassExpr, ComparisonExpr, TempNode, StarExpr
-=======
-    DisjointclassExpr, ComparisonExpr, TempNode, YieldFromStmt, YieldFromExpr
->>>>>>> ef533176
+    DisjointclassExpr, ComparisonExpr, TempNode, StarExpr, YieldFromStmt,
+    YieldFromExpr
 )
 from mypy.types import Type, FunctionLike
 from mypy.visitor import NodeVisitor
