"""Base visitor that implements an identity AST transform.

Subclass TransformVisitor to perform non-trivial transformations.
"""

from typing import List, Dict, cast

from mypy.nodes import (
    MypyFile, Import, Node, ImportAll, ImportFrom, FuncItem, FuncDef,
    OverloadedFuncDef, ClassDef, Decorator, Block, Var, VarDef,
    OperatorAssignmentStmt, ExpressionStmt, AssignmentStmt, ReturnStmt,
    RaiseStmt, AssertStmt, YieldStmt, DelStmt, BreakStmt, ContinueStmt,
    PassStmt, GlobalDecl, WhileStmt, ForStmt, IfStmt, TryStmt, WithStmt,
    CastExpr, ParenExpr, TupleExpr, GeneratorExpr, ListComprehension, ListExpr,
    ConditionalExpr, DictExpr, SetExpr, NameExpr, IntExpr, StrExpr, BytesExpr,
    UnicodeExpr, FloatExpr, CallExpr, SuperExpr, MemberExpr, IndexExpr,
    SliceExpr, OpExpr, UnaryExpr, FuncExpr, TypeApplication, PrintStmt,
    SymbolTable, RefExpr, UndefinedExpr, TypeVarExpr, DucktypeExpr,
    DisjointclassExpr, ComparisonExpr, TempNode, StarExpr, YieldFromStmt,
<<<<<<< HEAD
    YieldFromExpr, NamedTupleExpr, NonlocalDecl, SetComprehension,
    DictionaryComprehension
=======
    YieldFromExpr, NamedTupleExpr, NonlocalDecl, ComplexExpr
>>>>>>> f3577869
)
from mypy.types import Type, FunctionLike
from mypy.visitor import NodeVisitor


class TransformVisitor(NodeVisitor[Node]):
    """Transform a semantically analyzed AST (or subtree) to an identical copy.

    Use the node() method to transform an AST node.

    Subclass to perform a non-identity transform.

    Notes:

     * Do not duplicate TypeInfo nodes. This would generally not be desirable.
     * Only update some name binding cross-references, but only those that
       refer to Var nodes, not those targeting ClassDef, TypeInfo or FuncDef
       nodes.
     * Types are not transformed, but you can override type() to also perform
       type transformation.

    TODO nested classes and functions have not been tested well enough
    """

    def __init__(self) -> None:
        # There may be multiple references to a Var node. Keep track of
        # Var translations using a dictionary.
        self.var_map = Dict[Var, Var]()

    def visit_mypy_file(self, node: MypyFile) -> Node:
        # NOTE: The 'names' and 'imports' instance variables will be empty!
        new = MypyFile(self.nodes(node.defs), [], node.is_bom)
        new._name = node._name
        new._fullname = node._fullname
        new.path = node.path
        new.names = SymbolTable()
        return new

    def visit_import(self, node: Import) -> Node:
        return Import(node.ids[:])

    def visit_import_from(self, node: ImportFrom) -> Node:
        return ImportFrom(node.id, node.relative, node.names[:])

    def visit_import_all(self, node: ImportAll) -> Node:
        return ImportAll(node.id, node.relative)

    def visit_func_def(self, node: FuncDef) -> FuncDef:
        # Note that a FuncDef must be transformed to a FuncDef.
        new = FuncDef(node.name(),
                      [self.visit_var(var) for var in node.args],
                      node.arg_kinds[:],
                      [None] * len(node.init),
                      self.block(node.body),
                      cast(FunctionLike, self.optional_type(node.type)))

        self.copy_function_attributes(new, node)

        new._fullname = node._fullname
        new.is_decorated = node.is_decorated
        new.is_conditional = node.is_conditional
        new.is_abstract = node.is_abstract
        new.is_static = node.is_static
        new.is_class = node.is_class
        new.is_property = node.is_property
        new.original_def = node.original_def
        return new

    def visit_func_expr(self, node: FuncExpr) -> Node:
        new = FuncExpr([self.visit_var(var) for var in node.args],
                       node.arg_kinds[:],
                       [None] * len(node.init),
                       self.block(node.body),
                       cast(FunctionLike, self.optional_type(node.type)))
        self.copy_function_attributes(new, node)
        return new

    def copy_function_attributes(self, new: FuncItem,
                                 original: FuncItem) -> None:
        new.info = original.info
        new.min_args = original.min_args
        new.max_pos = original.max_pos
        new.is_implicit = original.is_implicit
        new.is_overload = original.is_overload
        new.is_generator = original.is_generator
        new.init = self.duplicate_inits(original.init)

    def duplicate_inits(self,
                        inits: List[AssignmentStmt]) -> List[AssignmentStmt]:
        result = List[AssignmentStmt]()
        for init in inits:
            if init:
                result.append(self.duplicate_assignment(init))
            else:
                result.append(None)
        return result

    def visit_overloaded_func_def(self, node: OverloadedFuncDef) -> Node:
        items = [self.visit_decorator(decorator)
                 for decorator in node.items]
        for newitem, olditem in zip(items, node.items):
            newitem.line = olditem.line
        new = OverloadedFuncDef(items)
        new._fullname = node._fullname
        new.type = self.type(node.type)
        new.info = node.info
        return new

    def visit_class_def(self, node: ClassDef) -> Node:
        new = ClassDef(node.name,
                       self.block(node.defs),
                       node.type_vars,
                       self.types(node.base_types),
                       node.metaclass)
        new.fullname = node.fullname
        new.info = node.info
        new.decorators = [decorator.accept(self)
                          for decorator in node.decorators]
        new.is_builtinclass = node.is_builtinclass
        return new

    def visit_var_def(self, node: VarDef) -> Node:
        new = VarDef([self.visit_var(var) for var in node.items],
                     node.is_top_level,
                     self.optional_node(node.init))
        new.kind = node.kind
        return new

    def visit_global_decl(self, node: GlobalDecl) -> Node:
        return GlobalDecl(node.names[:])

    def visit_nonlocal_decl(self, node: NonlocalDecl) -> Node:
        return NonlocalDecl(node.names[:])

    def visit_block(self, node: Block) -> Block:
        return Block(self.nodes(node.body))

    def visit_decorator(self, node: Decorator) -> Decorator:
        # Note that a Decorator must be transformed to a Decorator.
        func = self.visit_func_def(node.func)
        func.line = node.func.line
        new = Decorator(func, self.nodes(node.decorators),
                        self.visit_var(node.var))
        new.is_overload = node.is_overload
        return new

    def visit_var(self, node: Var) -> Var:
        # Note that a Var must be transformed to a Var.
        if node in self.var_map:
            return self.var_map[node]
        new = Var(node.name(), self.optional_type(node.type))
        new.line = node.line
        new._fullname = node._fullname
        new.info = node.info
        new.is_self = node.is_self
        new.is_ready = node.is_ready
        new.is_initialized_in_class = node.is_initialized_in_class
        new.is_staticmethod = node.is_staticmethod
        new.is_classmethod = node.is_classmethod
        new.is_property = node.is_property
        new.set_line(node.line)
        self.var_map[node] = new
        return new

    def visit_expression_stmt(self, node: ExpressionStmt) -> Node:
        return ExpressionStmt(self.node(node.expr))

    def visit_assignment_stmt(self, node: AssignmentStmt) -> Node:
        return self.duplicate_assignment(node)

    def duplicate_assignment(self, node: AssignmentStmt) -> AssignmentStmt:
        new = AssignmentStmt(self.nodes(node.lvalues),
                             self.node(node.rvalue),
                             self.optional_type(node.type))
        new.line = node.line
        return new

    def visit_operator_assignment_stmt(self,
                                       node: OperatorAssignmentStmt) -> Node:
        return OperatorAssignmentStmt(node.op,
                                      self.node(node.lvalue),
                                      self.node(node.rvalue))

    def visit_while_stmt(self, node: WhileStmt) -> Node:
        return WhileStmt(self.node(node.expr),
                         self.block(node.body),
                         self.optional_block(node.else_body))

    def visit_for_stmt(self, node: ForStmt) -> Node:
        return ForStmt(self.node(node.index),
                       self.node(node.expr),
                       self.block(node.body),
                       self.optional_block(node.else_body))

    def visit_return_stmt(self, node: ReturnStmt) -> Node:
        return ReturnStmt(self.optional_node(node.expr))

    def visit_assert_stmt(self, node: AssertStmt) -> Node:
        return AssertStmt(self.node(node.expr))

    def visit_yield_stmt(self, node: YieldStmt) -> Node:
        return YieldStmt(self.node(node.expr))

    def visit_yield_from_stmt(self, node: YieldFromStmt) -> Node:
        return YieldFromStmt(self.node(node.expr))

    def visit_del_stmt(self, node: DelStmt) -> Node:
        return DelStmt(self.node(node.expr))

    def visit_if_stmt(self, node: IfStmt) -> Node:
        return IfStmt(self.nodes(node.expr),
                      self.blocks(node.body),
                      self.optional_block(node.else_body))

    def visit_break_stmt(self, node: BreakStmt) -> Node:
        return BreakStmt()

    def visit_continue_stmt(self, node: ContinueStmt) -> Node:
        return ContinueStmt()

    def visit_pass_stmt(self, node: PassStmt) -> Node:
        return PassStmt()

    def visit_raise_stmt(self, node: RaiseStmt) -> Node:
        return RaiseStmt(self.optional_node(node.expr),
                         self.optional_node(node.from_expr))

    def visit_try_stmt(self, node: TryStmt) -> Node:
        return TryStmt(self.block(node.body),
                       self.optional_names(node.vars),
                       self.optional_nodes(node.types),
                       self.blocks(node.handlers),
                       self.optional_block(node.else_body),
                       self.optional_block(node.finally_body))

    def visit_with_stmt(self, node: WithStmt) -> Node:
        return WithStmt(self.nodes(node.expr),
                        self.optional_names(node.name),
                        self.block(node.body))

    def visit_print_stmt(self, node: PrintStmt) -> Node:
        return PrintStmt(self.nodes(node.args),
                         node.newline)

    def visit_star_expr(self, node: StarExpr) -> Node:
        return StarExpr(node.expr)

    def visit_int_expr(self, node: IntExpr) -> Node:
        return IntExpr(node.value)

    def visit_str_expr(self, node: StrExpr) -> Node:
        return StrExpr(node.value)

    def visit_bytes_expr(self, node: BytesExpr) -> Node:
        return BytesExpr(node.value)

    def visit_unicode_expr(self, node: UnicodeExpr) -> Node:
        return UnicodeExpr(node.value)

    def visit_float_expr(self, node: FloatExpr) -> Node:
        return FloatExpr(node.value)

    def visit_complex_expr(self, node: ComplexExpr) -> Node:
        return ComplexExpr(node.value)

    def visit_paren_expr(self, node: ParenExpr) -> Node:
        return ParenExpr(self.node(node.expr))

    def visit_name_expr(self, node: NameExpr) -> Node:
        return self.duplicate_name(node)

    def duplicate_name(self, node: NameExpr) -> NameExpr:
        # This method is used when the transform result must be a NameExpr.
        # visit_name_expr() is used when there is no such restriction.
        new = NameExpr(node.name)
        new.info = node.info
        self.copy_ref(new, node)
        return new

    def visit_member_expr(self, node: MemberExpr) -> Node:
        member = MemberExpr(self.node(node.expr),
                            node.name)
        if node.def_var:
            member.def_var = self.visit_var(node.def_var)
        self.copy_ref(member, node)
        return member

    def copy_ref(self, new: RefExpr, original: RefExpr) -> None:
        new.kind = original.kind
        new.fullname = original.fullname
        target = original.node
        if isinstance(target, Var):
            target = self.visit_var(target)
        new.node = target
        new.is_def = original.is_def

    def visit_yield_from_expr(self, node: YieldFromExpr) -> Node:
        return YieldFromExpr(self.node(node.expr))

    def visit_call_expr(self, node: CallExpr) -> Node:
        return CallExpr(self.node(node.callee),
                        self.nodes(node.args),
                        node.arg_kinds[:],
                        node.arg_names[:],
                        self.optional_node(node.analyzed))

    def visit_op_expr(self, node: OpExpr) -> Node:
        new = OpExpr(node.op, self.node(node.left), self.node(node.right))
        new.method_type = self.optional_type(node.method_type)
        return new

    def visit_comparison_expr(self, node: ComparisonExpr) -> Node:
        new = ComparisonExpr(node.operators, self.nodes(node.operands))
        new.method_types = [self.optional_type(t) for t in node.method_types]
        return new

    def visit_cast_expr(self, node: CastExpr) -> Node:
        return CastExpr(self.node(node.expr),
                        self.type(node.type))

    def visit_super_expr(self, node: SuperExpr) -> Node:
        new = SuperExpr(node.name)
        new.info = node.info
        return new

    def visit_unary_expr(self, node: UnaryExpr) -> Node:
        new = UnaryExpr(node.op, self.node(node.expr))
        new.method_type = self.optional_type(node.method_type)
        return new

    def visit_list_expr(self, node: ListExpr) -> Node:
        return ListExpr(self.nodes(node.items))

    def visit_dict_expr(self, node: DictExpr) -> Node:
        return DictExpr([(self.node(key), self.node(value))
                         for key, value in node.items])

    def visit_tuple_expr(self, node: TupleExpr) -> Node:
        return TupleExpr(self.nodes(node.items))

    def visit_set_expr(self, node: SetExpr) -> Node:
        return SetExpr(self.nodes(node.items))

    def visit_index_expr(self, node: IndexExpr) -> Node:
        new = IndexExpr(self.node(node.base), self.node(node.index))
        if node.method_type:
            new.method_type = self.type(node.method_type)
        if node.analyzed:
            new.analyzed = self.visit_type_application(node.analyzed)
            new.analyzed.set_line(node.analyzed.line)
        return new

    def visit_undefined_expr(self, node: UndefinedExpr) -> Node:
        return UndefinedExpr(self.type(node.type))

    def visit_type_application(self, node: TypeApplication) -> TypeApplication:
        return TypeApplication(self.node(node.expr),
                               self.types(node.types))

    def visit_list_comprehension(self, node: ListComprehension) -> Node:
        generator = self.duplicate_generator(node.generator)
        generator.set_line(node.generator.line)
        return ListComprehension(generator)

    def visit_set_comprehension(self, node: SetComprehension) -> Node:
        generator = self.duplicate_generator(node.generator)
        generator.set_line(node.generator.line)
        return SetComprehension(generator)

    def visit_dictionary_comprehension(self, node: DictionaryComprehension) -> Node:
        return DictionaryComprehension(self.node(node.key), self.node(node.value),
                             [self.node(index) for index in node.indices],
                             [self.node(s) for s in node.sequences],
                             [[self.node(cond) for cond in conditions]
                              for conditions in node.condlists])

    def visit_generator_expr(self, node: GeneratorExpr) -> Node:
        return self.duplicate_generator(node)

    def duplicate_generator(self, node: GeneratorExpr) -> GeneratorExpr:
        return GeneratorExpr(self.node(node.left_expr),
                             [self.node(index) for index in node.indices],
                             [self.node(s) for s in node.sequences],
                             [[self.node(cond) for cond in conditions]
                              for conditions in node.condlists])

    def visit_slice_expr(self, node: SliceExpr) -> Node:
        return SliceExpr(self.optional_node(node.begin_index),
                         self.optional_node(node.end_index),
                         self.optional_node(node.stride))

    def visit_conditional_expr(self, node: ConditionalExpr) -> Node:
        return ConditionalExpr(self.node(node.cond),
                               self.node(node.if_expr),
                               self.node(node.else_expr))

    def visit_type_var_expr(self, node: TypeVarExpr) -> Node:
        return TypeVarExpr(node.name(), node.fullname(),
                           self.types(node.values))

    def visit_namedtuple_expr(self, node: NamedTupleExpr) -> Node:
        return NamedTupleExpr(node.info)

    def visit_ducktype_expr(self, node: DucktypeExpr) -> Node:
        return DucktypeExpr(node.type)

    def visit_disjointclass_expr(self, node: DisjointclassExpr) -> Node:
        return DisjointclassExpr(node.cls)

    def visit_temp_node(self, node: TempNode) -> Node:
        return TempNode(self.type(node.type))

    def node(self, node: Node) -> Node:
        new = node.accept(self)
        new.set_line(node.line)
        return new

    # Helpers
    #
    # All the node helpers also propagate line numbers.

    def optional_node(self, node: Node) -> Node:
        if node:
            return self.node(node)
        else:
            return None

    def block(self, block: Block) -> Block:
        new = self.visit_block(block)
        new.line = block.line
        return new

    def optional_block(self, block: Block) -> Block:
        if block:
            return self.block(block)
        else:
            return None

    def nodes(self, nodes: List[Node]) -> List[Node]:
        return [self.node(node) for node in nodes]

    def optional_nodes(self, nodes: List[Node]) -> List[Node]:
        return [self.optional_node(node) for node in nodes]

    def blocks(self, blocks: List[Block]) -> List[Block]:
        return [self.block(block) for block in blocks]

    def names(self, names: List[NameExpr]) -> List[NameExpr]:
        return [self.duplicate_name(name) for name in names]

    def optional_names(self, names: List[NameExpr]) -> List[NameExpr]:
        result = List[NameExpr]()
        for name in names:
            if name:
                result.append(self.duplicate_name(name))
            else:
                result.append(None)
        return result

    def type(self, type: Type) -> Type:
        # Override this method to transform types.
        return type

    def optional_type(self, type: Type) -> Type:
        if type:
            return self.type(type)
        else:
            return None

    def types(self, types: List[Type]) -> List[Type]:
        return [self.type(type) for type in types]

    def optional_types(self, types: List[Type]) -> List[Type]:
        return [self.optional_type(type) for type in types]<|MERGE_RESOLUTION|>--- conflicted
+++ resolved
@@ -17,12 +17,8 @@
     SliceExpr, OpExpr, UnaryExpr, FuncExpr, TypeApplication, PrintStmt,
     SymbolTable, RefExpr, UndefinedExpr, TypeVarExpr, DucktypeExpr,
     DisjointclassExpr, ComparisonExpr, TempNode, StarExpr, YieldFromStmt,
-<<<<<<< HEAD
     YieldFromExpr, NamedTupleExpr, NonlocalDecl, SetComprehension,
-    DictionaryComprehension
-=======
-    YieldFromExpr, NamedTupleExpr, NonlocalDecl, ComplexExpr
->>>>>>> f3577869
+    DictionaryComprehension, ComplexExpr
 )
 from mypy.types import Type, FunctionLike
 from mypy.visitor import NodeVisitor
