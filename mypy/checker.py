"""Mypy type checker."""

import itertools

from typing import Undefined, Any, Dict, Set, List, cast, overload, Tuple, Function, typevar, Union

from mypy.errors import Errors
from mypy.nodes import (
    SymbolTable, Node, MypyFile, VarDef, LDEF, Var,
    OverloadedFuncDef, FuncDef, FuncItem, FuncBase, TypeInfo,
    ClassDef, GDEF, Block, AssignmentStmt, NameExpr, MemberExpr, IndexExpr,
    TupleExpr, ListExpr, ParenExpr, ExpressionStmt, ReturnStmt, IfStmt,
    WhileStmt, OperatorAssignmentStmt, YieldStmt, WithStmt, AssertStmt,
    RaiseStmt, TryStmt, ForStmt, DelStmt, CallExpr, IntExpr, StrExpr,
    BytesExpr, UnicodeExpr, FloatExpr, OpExpr, UnaryExpr, CastExpr, SuperExpr,
    TypeApplication, DictExpr, SliceExpr, FuncExpr, TempNode, SymbolTableNode,
    Context, ListComprehension, ConditionalExpr, GeneratorExpr,
    Decorator, SetExpr, PassStmt, TypeVarExpr, UndefinedExpr, PrintStmt,
    LITERAL_TYPE, BreakStmt, ContinueStmt, ComparisonExpr
)
from mypy.nodes import function_type, method_type
from mypy import nodes
from mypy.types import (
    Type, AnyType, Callable, Void, FunctionLike, Overloaded, TupleType,
    Instance, NoneTyp, UnboundType, ErrorType, TypeTranslator, strip_type, UnionType
)
from mypy.sametypes import is_same_type
from mypy.messages import MessageBuilder
import mypy.checkexpr
from mypy import messages
from mypy.subtypes import (
    is_subtype, is_equivalent, map_instance_to_supertype, is_proper_subtype,
    is_more_precise, restrict_subtype_away
)
from mypy.semanal import self_type, set_callable_name, refers_to_fullname
from mypy.erasetype import erase_typevars
from mypy.expandtype import expand_type_by_instance, expand_type
from mypy.visitor import NodeVisitor
from mypy.join import join_simple, join_types
from mypy.treetransform import TransformVisitor
from mypy.meet import meet_simple, meet_simple_away, nearest_builtin_ancestor, is_overlapping_types


# Kinds of isinstance checks.
ISINSTANCE_OVERLAPPING = 0
ISINSTANCE_ALWAYS_TRUE = 1
ISINSTANCE_ALWAYS_FALSE = 2

T = typevar('T')


def min_with_None_large(x: T, y: T) -> T:
    """Return min(x, y) but with  a < None for all variables a that are not None"""
    if x is None:
        return y
    return min(x, x if y is None else y)


class Frame(Dict[Any, Type]):
    pass


class Key(AnyType):
    pass


class ConditionalTypeBinder:
    """Keep track of conditional types of variables."""

    def __init__(self) -> None:
        self.frames = List[Frame]()
        # The first frame is special: it's the declared types of variables.
        self.frames.append(Frame())
        self.dependencies = Dict[Key, Set[Key]]()  # Set of other keys to invalidate if a key
                                                   # is changed
        self._added_dependencies = Set[Key]()      # Set of keys with dependencies added already

        self.frames_on_escape = Dict[int, List[Frame]]()

        self.try_frames = Set[int]()
        self.loop_frames = List[int]()

    def _add_dependencies(self, key: Key, value: Key = None) -> None:
        if value is None:
            value = key
            if value in self._added_dependencies:
                return
            self._added_dependencies.add(value)
        if isinstance(key, tuple):
            key = cast(Any, key)   # XXX sad
            if key != value:
                self.dependencies[key] = Set[Key]()
                self.dependencies.setdefault(key, Set[Key]()).add(value)
            for elt in cast(Any, key):
                self._add_dependencies(elt, value)

    def push_frame(self) -> Frame:
        d = Frame()
        self.frames.append(d)
        return d

    def _push(self, key: Key, type: Type, index: int=-1) -> None:
        self._add_dependencies(key)
        self.frames[index][key] = type

    def _get(self, key: Key, index: int=-1) -> Type:
        if index < 0:
            index += len(self.frames)
        for i in range(index, -1, -1):
            if key in self.frames[i]:
                return self.frames[i][key]
        return None

    def push(self, expr: Node, type: Type) -> None:
        if not expr.literal:
            return
        key = expr.literal_hash
        self.frames[0][key] = self.get_declaration(expr)
        self._push(key, type)

    def get(self, expr: Node) -> Type:
        return self._get(expr.literal_hash)

    def update_from_options(self, frames: List[Frame]) -> bool:
        """Update the frame to reflect that each key will be updated
        as in one of the frames.  Return whether any item changes."""

        changed = False
        keys = set(key for f in frames for key in f)

        for key in keys:
            current_value = self._get(key)
            resulting_values = [f.get(key, current_value) for f in frames]
            if any(x is None for x in resulting_values):
                continue

            type = resulting_values[0]
            for other in resulting_values[1:]:
                type = join_simple(self.frames[0][key], type, other)
            if not is_same_type(type, current_value):
                self._push(key, type)
                changed = True

        return changed

    def update_expand(self, frame: Frame, index: int = -1) -> bool:
        """Update frame to include another one, if that other one is larger than the current value.

        Return whether anything changed."""
        result = False

        for key in frame:
            old_type = self._get(key, index)
            if old_type is None:
                continue
            replacement = join_simple(self.frames[0][key], old_type, frame[key])

            if not is_same_type(replacement, old_type):
                self._push(key, replacement, index)
                result = True
        return result

    def pop_frame(self, canskip=True, fallthrough=False) -> Tuple[bool, Frame]:
        """Pop a frame.

        If canskip, then allow types to skip all the inner frame
        blocks.

        If fallthrough, then allow types to escape from the inner
        frame to the resulting frame.

        Return whether the newly innermost frame was modified since it
        was last on top, and what it would be if the block had run to
        completion.
        """
        result = self.frames.pop()

        options = self.frames_on_escape.get(len(self.frames) - 1, [])
        if canskip:
            options.append(self.frames[-1])
        if fallthrough:
            options.append(result)

        changed = self.update_from_options(options)

        return (changed, result)

    def get_declaration(self, expr: Any) -> Type:
        if hasattr(expr, 'node') and isinstance(expr.node, Var):
            return expr.node.type
        else:
            return self.frames[0].get(expr.literal_hash)

    def assign_type(self, expr: Node, type: Type) -> None:
        if not expr.literal:
            return
        self.invalidate_dependencies(expr)

        declared_type = self.get_declaration(expr)

        if declared_type is None:
            # Not sure why this happens.  It seems to mainly happen in
            # member initialization.
            return
        if not is_subtype(type, declared_type):
            # Pretty sure this is only happens when there's a type error.

            # Ideally this function wouldn't be called if the
            # expression has a type error, though -- do other kinds of
            # errors cause this function to get called at invalid
            # times?

            return

        # If x is Any and y is int, after x = y we do not infer that x is int.
        # This could be changed.

        if isinstance(self.most_recent_enclosing_type(expr, type), AnyType):
            pass
        elif isinstance(type, AnyType):
            self.push(expr, declared_type)
        else:
            self.push(expr, type)

        for i in self.try_frames:
            # XXX This should probably not copy the entire frame, but
            # just copy this variable into a single stored frame.
            self.allow_jump(i)

    def invalidate_dependencies(self, expr: Node) -> None:
        """Invalidate knowledge of types that include expr, but not expr itself.

        For example, when expr is foo.bar, invalidate foo.bar.baz and
        foo.bar[0].

        It is overly conservative: it invalidates globally, including
        in code paths unreachable from here.
        """
        for dep in self.dependencies.get(expr.literal_hash, Set[Key]()):
            for f in self.frames:
                if dep in f:
                    del f[dep]

    def most_recent_enclosing_type(self, expr: Node, type: Type) -> Type:
        if isinstance(type, AnyType):
            return self.get_declaration(expr)
        key = expr.literal_hash
        enclosers = ([self.get_declaration(expr)] +
                     [f[key] for f in self.frames
                      if key in f and is_subtype(type, f[key])])
        return enclosers[-1]

    def allow_jump(self, index: int) -> None:
        new_frame = Frame()
        for f in self.frames[index + 1:]:
            for k in f:
                new_frame[k] = f[k]

        self.frames_on_escape.setdefault(index, []).append(new_frame)

    def push_loop_frame(self):
        self.loop_frames.append(len(self.frames) - 1)

    def pop_loop_frame(self):
        self.loop_frames.pop()


def meet_frames(*frames: Frame) -> Frame:
    answer = Frame()
    for f in frames:
        for key in f:
            if key in answer:
                answer[key] = meet_simple(answer[key], f[key])
            else:
                answer[key] = f[key]
    return answer


class TypeChecker(NodeVisitor[Type]):
    """Mypy type checker.

    Type check mypy source files that have been semantically analysed.
    """

    # Target Python major version
    pyversion = 3
    # Error message reporting
    errors = Undefined(Errors)
    # SymbolNode table for the whole program
    symtable = Undefined(SymbolTable)
    # Utility for generating messages
    msg = Undefined(MessageBuilder)
    # Types of type checked nodes
    type_map = Undefined(Dict[Node, Type])

    # Helper for managing conditional types
    binder = Undefined(ConditionalTypeBinder)
    # Helper for type checking expressions
    expr_checker = Undefined('mypy.checkexpr.ExpressionChecker')

    # Stack of function return types
    return_types = Undefined(List[Type])
    # Type context for type inference
    type_context = Undefined(List[Type])
    # Flags; true for dynamically typed functions
    dynamic_funcs = Undefined(List[bool])
    # Stack of functions being type checked
    function_stack = Undefined(List[FuncItem])
    # Set to True on return/break/raise, False on blocks that can block any of them
    breaking_out = False

    globals = Undefined(SymbolTable)
    locals = Undefined(SymbolTable)
    modules = Undefined(Dict[str, MypyFile])

    def __init__(self, errors: Errors, modules: Dict[str, MypyFile],
                 pyversion: int = 3) -> None:
        """Construct a type checker.

        Use errors to report type check errors. Assume symtable has been
        populated by the semantic analyzer.
        """
        self.expr_checker
        self.errors = errors
        self.modules = modules
        self.pyversion = pyversion
        self.msg = MessageBuilder(errors)
        self.type_map = {}
        self.binder = ConditionalTypeBinder()
        self.binder.push_frame()
        self.expr_checker = mypy.checkexpr.ExpressionChecker(self, self.msg)
        self.return_types = []
        self.type_context = []
        self.dynamic_funcs = []
        self.function_stack = []

    def visit_file(self, file_node: MypyFile, path: str) -> None:
        """Type check a mypy file with the given path."""
        self.errors.set_file(path)
        self.globals = file_node.names
        self.locals = None

        for d in file_node.defs:
            self.accept(d)

    def accept(self, node: Node, type_context: Type = None) -> Type:
        """Type check a node in the given type context."""
        self.type_context.append(type_context)
        typ = node.accept(self)
        self.type_context.pop()
        self.store_type(node, typ)
        if self.is_dynamic_function():
            return AnyType()
        else:
            return typ

    def accept_in_frame(self, node: Node, type_context: Type = None,
                        repeat_till_fixed: bool = False) -> Type:
        """Type check a node in the given type context in a new frame of inferred types."""
        while True:
            self.binder.push_frame()
            answer = self.accept(node, type_context)
            changed, _ = self.binder.pop_frame(True, True)
            self.breaking_out = False
            if not repeat_till_fixed or not changed:
                break

        return answer

    #
    # Definitions
    #

    def visit_var_def(self, defn: VarDef) -> Type:
        """Type check a variable definition.

        It can be of any kind: local, member or global.
        """
        # Type check initializer.
        if defn.init:
            # There is an initializer.
            if defn.items[0].type:
                # Explicit types.
                if len(defn.items) == 1:
                    self.check_simple_assignment(defn.items[0].type,
                                                 defn.init, defn.init)
                else:
                    # Multiple assignment.
                    lv = List[Node]()
                    for v in defn.items:
                        lv.append(self.temp_node(v.type, v))
                    self.check_multi_assignment(lv, defn.init, defn.init)
            else:
                init_type = self.accept(defn.init)
                if defn.kind == LDEF and not defn.is_top_level:
                    # Infer local variable type if there is an initializer
                    # except if the definition is at the top level (outside a
                    # function).
                    self.infer_local_variable_type(defn.items, init_type, defn)
        else:
            # No initializer
            if (defn.kind == LDEF and not defn.items[0].type and
                    not defn.is_top_level and not self.is_dynamic_function()):
                self.fail(messages.NEED_ANNOTATION_FOR_VAR, defn)

    def infer_local_variable_type(self, x, y, z):
        # TODO
        raise RuntimeError('Not implemented')

    def visit_overloaded_func_def(self, defn: OverloadedFuncDef) -> Type:
        num_abstract = 0
        for fdef in defn.items:
            self.check_func_item(fdef.func, name=fdef.func.name())
            if fdef.func.is_abstract:
                num_abstract += 1
        if num_abstract not in (0, len(defn.items)):
            self.fail(messages.INCONSISTENT_ABSTRACT_OVERLOAD, defn)
        if defn.info:
            self.check_method_override(defn)
            self.check_inplace_operator_method(defn)
        self.check_overlapping_overloads(defn)

    def check_overlapping_overloads(self, defn: OverloadedFuncDef) -> None:
        for i, item in enumerate(defn.items):
            for j, item2 in enumerate(defn.items[i + 1:]):
                # TODO overloads involving decorators
                sig1 = self.function_type(item.func)
                sig2 = self.function_type(item2.func)
                if is_unsafe_overlapping_signatures(sig1, sig2):
                    self.msg.overloaded_signatures_overlap(i + 1, j + 2,
                                                           item.func)

    def visit_func_def(self, defn: FuncDef) -> Type:
        """Type check a function definition."""
        self.check_func_item(defn, name=defn.name())
        if defn.info:
            self.check_method_override(defn)
            self.check_inplace_operator_method(defn)
        if defn.original_def:
            if not is_same_type(self.function_type(defn),
                                self.function_type(defn.original_def)):
                self.msg.incompatible_conditional_function_def(defn)

    def check_func_item(self, defn: FuncItem,
                        type_override: Callable = None,
                        name: str = None) -> Type:
        """Type check a function.

        If type_override is provided, use it as the function type.
        """
        # We may be checking a function definition or an anonymous function. In
        # the first case, set up another reference with the precise type.
        fdef = None  # type: FuncDef
        if isinstance(defn, FuncDef):
            fdef = defn

        self.function_stack.append(defn)
        self.dynamic_funcs.append(defn.type is None and not type_override)

        if fdef:
            self.errors.push_function(fdef.name())

        typ = self.function_type(defn)
        if type_override:
            typ = type_override
        if isinstance(typ, Callable):
            self.check_func_def(defn, typ, name)
        else:
            raise RuntimeError('Not supported')

        if fdef:
            self.errors.pop_function()

        self.dynamic_funcs.pop()
        self.function_stack.pop()

    def check_func_def(self, defn: FuncItem, typ: Callable, name: str) -> None:
        """Type check a function definition."""
        # Expand type variables with value restrictions to ordinary types.
        for item, typ in self.expand_typevars(defn, typ):
            old_binder = self.binder
            self.binder = ConditionalTypeBinder()
            self.binder.push_frame()
            defn.expanded.append(item)

            # We may be checking a function definition or an anonymous
            # function. In the first case, set up another reference with the
            # precise type.
            if isinstance(item, FuncDef):
                fdef = item
            else:
                fdef = None

            self.enter()

            if fdef:
                # Check if __init__ has an invalid, non-None return type.
                if (fdef.info and fdef.name() == '__init__' and
                        not isinstance(typ.ret_type, Void) and
                        not self.dynamic_funcs[-1]):
                    self.fail(messages.INIT_MUST_NOT_HAVE_RETURN_TYPE,
                              item.type)

            if name in nodes.reverse_op_method_set:
                self.check_reverse_op_method(item, typ, name)

            # Push return type.
            self.return_types.append(typ.ret_type)

            # Store argument types.
            nargs = len(item.args)
            for i in range(len(typ.arg_types)):
                arg_type = typ.arg_types[i]
                if typ.arg_kinds[i] == nodes.ARG_STAR:
                    arg_type = self.named_generic_type('builtins.list',
                                                       [arg_type])
                elif typ.arg_kinds[i] == nodes.ARG_STAR2:
                    arg_type = self.named_generic_type('builtins.dict',
                                                       [self.str_type(),
                                                        arg_type])
                item.args[i].type = arg_type

            # Type check initialization expressions.
            for j in range(len(item.init)):
                if item.init[j]:
                    self.accept(item.init[j])

            # Clear out the default assignments from the binder
            self.binder.pop_frame()
            self.binder.push_frame()
            # Type check body in a new scope.
            self.accept_in_frame(item.body)

            self.return_types.pop()

            self.leave()
            self.binder = old_binder

    def check_reverse_op_method(self, defn: FuncItem, typ: Callable,
                                method: str) -> None:
        """Check a reverse operator method such as __radd__."""

        # If the argument of a reverse operator method such as __radd__
        # does not define the corresponding non-reverse method such as __add__
        # the return type of __radd__ may not reliably represent the value of
        # the corresponding operation even in a fully statically typed program.
        #
        # This example illustrates the issue:
        #
        #   class A: pass
        #   class B:
        #       def __radd__(self, x: A) -> int: # Note that A does not define
        #           return 1                     # __add__!
        #   class C(A):
        #       def __add__(self, x: Any) -> str: return 'x'
        #   a = Undefined(A)
        #   a = C()
        #   a + B()  # Result would be 'x', even though static type seems to
        #            # be int!

        if method in ('__eq__', '__ne__'):
            # These are defined for all objects => can't cause trouble.
            return

        # With 'Any' or 'object' return type we are happy, since any possible
        # return value is valid.
        ret_type = typ.ret_type
        if isinstance(ret_type, AnyType):
            return
        if isinstance(ret_type, Instance):
            if ret_type.type.fullname() == 'builtins.object':
                return
        # Plausibly the method could have too few arguments, which would result
        # in an error elsewhere.
        if len(typ.arg_types) <= 2:
            # TODO check self argument kind

            # Check for the issue described above.
            arg_type = typ.arg_types[1]
            other_method = nodes.normal_from_reverse_op[method]
            fail = False
            if isinstance(arg_type, Instance):
                if not arg_type.type.has_readable_member(other_method):
                    fail = True
            elif isinstance(arg_type, AnyType):
                self.msg.reverse_operator_method_with_any_arg_must_return_any(
                    method, defn)
                return
            elif isinstance(arg_type, UnionType):
                if not arg_type.has_readable_member(other_method):
                    fail = True
            else:
                fail = True
            if fail:
                self.msg.invalid_reverse_operator_signature(
                    method, other_method, defn)
                return

            typ2 = self.expr_checker.analyse_external_member_access(
                other_method, arg_type, defn)
            self.check_overlapping_op_methods(
                typ, method, defn.info,
                typ2, other_method, cast(Instance, arg_type),
                defn)

    def check_overlapping_op_methods(self,
                                     reverse_type: Callable,
                                     reverse_name: str,
                                     reverse_class: TypeInfo,
                                     forward_type: Type,
                                     forward_name: str,
                                     forward_base: Instance,
                                     context: Context) -> None:
        """Check for overlapping method and reverse method signatures.

        Assume reverse method has valid argument count and kinds.
        """

        # Reverse operator method that overlaps unsafely with the
        # forward operator method can result in type unsafety. This is
        # similar to overlapping overload variants.
        #
        # This example illustrates the issue:
        #
        #   class X: pass
        #   class A:
        #       def __add__(self, x: X) -> int:
        #           if isinstance(x, X):
        #               return 1
        #           return NotImplemented
        #   class B:
        #       def __radd__(self, x: A) -> str: return 'x'
        #   class C(X, B): pass
        #   b = Undefined(B)
        #   b = C()
        #   A() + b # Result is 1, even though static type seems to be str!
        #
        # The reason for the problem is that B and X are overlapping
        # types, and the return types are different. Also, if the type
        # of x in __radd__ would not be A, the methods could be
        # non-overlapping.

        if isinstance(forward_type, Callable):
            # TODO check argument kinds
            if len(forward_type.arg_types) < 1:
                # Not a valid operator method -- can't succeed anyway.
                return

            # Construct normalized function signatures corresponding to the
            # operator methods. The first argument is the left operand and the
            # second operand is the right argument -- we switch the order of
            # the arguments of the reverse method.
            forward_tweaked = Callable([forward_base,
                                        forward_type.arg_types[0]],
                                       [nodes.ARG_POS] * 2,
                                       [None] * 2,
                                       forward_type.ret_type,
                                       forward_type.fallback,
                                       name=forward_type.name)
            reverse_args = reverse_type.arg_types
            reverse_tweaked = Callable([reverse_args[1], reverse_args[0]],
                                       [nodes.ARG_POS] * 2,
                                       [None] * 2,
                                       reverse_type.ret_type,
                                       fallback=self.named_type('builtins.function'),
                                       name=reverse_type.name)

            if is_unsafe_overlapping_signatures(forward_tweaked,
                                                reverse_tweaked):
                self.msg.operator_method_signatures_overlap(
                    reverse_class.name(), reverse_name,
                    forward_base.type.name(), forward_name, context)
        elif isinstance(forward_type, Overloaded):
            for item in forward_type.items():
                self.check_overlapping_op_methods(
                    reverse_type, reverse_name, reverse_class,
                    item, forward_name, forward_base, context)
        else:
            # TODO what about this?
            assert False, 'Forward operator method type is not Callable'

    def check_inplace_operator_method(self, defn: FuncBase) -> None:
        """Check an inplace operator method such as __iadd__.

        They cannot arbitrarily overlap with __add__.
        """
        method = defn.name()
        if method not in nodes.inplace_operator_methods:
            return
        typ = self.method_type(defn)
        cls = defn.info
        other_method = '__' + method[3:]
        if cls.has_readable_member(other_method):
            instance = self_type(cls)
            typ2 = self.expr_checker.analyse_external_member_access(
                other_method, instance, defn)
            fail = False
            if isinstance(typ2, FunctionLike):
                if not is_more_general_arg_prefix(typ, typ2):
                    fail = True
            else:
                # TODO overloads
                fail = True
            if fail:
                self.msg.signatures_incompatible(method, other_method, defn)

    def expand_typevars(self, defn: FuncItem,
                        typ: Callable) -> List[Tuple[FuncItem, Callable]]:
        # TODO use generator
        subst = List[List[Tuple[int, Type]]]()
        tvars = typ.variables or []
        tvars = tvars[:]
        if defn.info:
            # Class type variables
            tvars += defn.info.defn.type_vars or []
        for tvar in tvars:
            if tvar.values:
                subst.append([(tvar.id, value)
                              for value in tvar.values])
        if subst:
            result = List[Tuple[FuncItem, Callable]]()
            for substitutions in itertools.product(*subst):
                mapping = dict(substitutions)
                expanded = cast(Callable, expand_type(typ, mapping))
                result.append((expand_func(defn, mapping), expanded))
            return result
        else:
            return [(defn, typ)]

    def check_method_override(self, defn: FuncBase) -> None:
        """Check if function definition is compatible with base classes."""
        # Check against definitions in base classes.
        for base in defn.info.mro[1:]:
            self.check_method_or_accessor_override_for_base(defn, base)

    def check_method_or_accessor_override_for_base(self, defn: FuncBase,
                                                   base: TypeInfo) -> None:
        """Check if method definition is compatible with a base class."""
        if base:
            name = defn.name()
            if name != '__init__':
                # Check method override (__init__ is special).
                self.check_method_override_for_base_with_name(defn, name, base)
                if name in nodes.inplace_operator_methods:
                    # Figure out the name of the corresponding operator method.
                    method = '__' + name[3:]
                    # An inplace overator method such as __iadd__ might not be
                    # always introduced safely if a base class defined __add__.
                    # TODO can't come up with an example where this is
                    #      necessary; now it's "just in case"
                    self.check_method_override_for_base_with_name(defn, method,
                                                                  base)

    def check_method_override_for_base_with_name(
            self, defn: FuncBase, name: str, base: TypeInfo) -> None:
        base_attr = base.names.get(name)
        if base_attr:
            # The name of the method is defined in the base class.

            # Construct the type of the overriding method.
            typ = self.method_type(defn)
            # Map the overridden method type to subtype context so that
            # it can be checked for compatibility.
            original_type = base_attr.type
            if original_type is None and isinstance(base_attr.node,
                                                    FuncDef):
                original_type = self.function_type(cast(FuncDef,
                                                        base_attr.node))
            if isinstance(original_type, FunctionLike):
                original = map_type_from_supertype(
                    method_type(original_type),
                    defn.info, base)
                # Check that the types are compatible.
                # TODO overloaded signatures
                self.check_override(cast(FunctionLike, typ),
                                    cast(FunctionLike, original),
                                    defn.name(),
                                    name,
                                    base.name(),
                                    defn)
            else:
                assert original_type is not None
                self.msg.signature_incompatible_with_supertype(
                    defn.name(), name, base.name(), defn)

    def check_override(self, override: FunctionLike, original: FunctionLike,
                       name: str, name_in_super: str, supertype: str,
                       node: Context) -> None:
        """Check a method override with given signatures.

        Arguments:
          override:  The signature of the overriding method.
          original:  The signature of the original supertype method.
          name:      The name of the subtype. This and the next argument are
                     only used for generating error messages.
          supertype: The name of the supertype.
        """
        if (isinstance(override, Overloaded) or
                isinstance(original, Overloaded) or
                len(cast(Callable, override).arg_types) !=
                len(cast(Callable, original).arg_types) or
                cast(Callable, override).min_args !=
                cast(Callable, original).min_args):
            # Use boolean variable to clarify code.
            fail = False
            if not is_subtype(override, original):
                fail = True
            elif (not isinstance(original, Overloaded) and
                  isinstance(override, Overloaded) and
                  name in nodes.reverse_op_methods.keys()):
                # Operator method overrides cannot introduce overloading, as
                # this could be unsafe with reverse operator methods.
                fail = True
            if fail:
                self.msg.signature_incompatible_with_supertype(
                    name, name_in_super, supertype, node)
            return
        else:
            # Give more detailed messages for the common case of both
            # signatures having the same number of arguments and no
            # overloads.

            coverride = cast(Callable, override)
            coriginal = cast(Callable, original)

            for i in range(len(coverride.arg_types)):
                if not is_subtype(coriginal.arg_types[i],
                                  coverride.arg_types[i]):
                    self.msg.argument_incompatible_with_supertype(
                        i + 1, name, name_in_super, supertype, node)

            if not is_subtype(coverride.ret_type, coriginal.ret_type):
                self.msg.return_type_incompatible_with_supertype(
                    name, name_in_super, supertype, node)

    def visit_class_def(self, defn: ClassDef) -> Type:
        """Type check a class definition."""
        typ = defn.info
        self.errors.push_type(defn.name)
        old_binder = self.binder
        self.binder = ConditionalTypeBinder()
        self.binder.push_frame()
        self.accept(defn.defs)
        self.binder = old_binder
        self.check_multiple_inheritance(typ)
        self.errors.pop_type()

    def check_multiple_inheritance(self, typ: TypeInfo) -> None:
        """Check for multiple inheritance related errors."""

        if len(typ.bases) <= 1:
            # No multiple inheritance.
            return
        # Verify that inherited attributes are compatible.
        mro = typ.mro[1:]
        for i, base in enumerate(mro):
            for name in base.names:
                for base2 in mro[i + 1:]:
                    # We only need to check compatibility of attributes from classes not
                    # in a subclass relationship. For subclasses, normal (single inheritance)
                    # checks suffice (these are implemented elsewhere).
                    if name in base2.names and not base2 in base.mro:
                        self.check_compatibility(name, base, base2, typ)
        # Verify that base class layouts are compatible.
        builtin_bases = [nearest_builtin_ancestor(base.type)
                         for base in typ.bases]
        for base1 in builtin_bases:
            for base2 in builtin_bases:
                if not (base1 in base2.mro or base2 in base1.mro):
                    self.fail(messages.INSTANCE_LAYOUT_CONFLICT, typ)
        # Verify that no disjointclass constraints are violated.
        for base in typ.mro:
            for disjoint in base.disjointclass_decls:
                if disjoint in typ.mro:
                    self.msg.disjointness_violation(base, disjoint, typ)

    def check_compatibility(self, name: str, base1: TypeInfo,
                            base2: TypeInfo, ctx: Context) -> None:
        if name == '__init__':
            # __init__ can be incompatible -- it's a special case.
            return
        first = base1[name]
        second = base2[name]
        first_type = first.type
        second_type = second.type
        if (isinstance(first_type, FunctionLike) and
                isinstance(second_type, FunctionLike)):
            # Method override
            first_sig = method_type(cast(FunctionLike, first_type))
            second_sig = method_type(cast(FunctionLike, second_type))
            # TODO Can we relax the equivalency requirement?
            ok = is_equivalent(first_sig, second_sig)
        else:
            ok = is_equivalent(first_type, second_type)
        if not ok:
            self.msg.base_class_definitions_incompatible(name, base1, base2,
                                                         ctx)

    #
    # Statements
    #

    def visit_block(self, b: Block) -> Type:
        if b.is_unreachable:
            return None
        for s in b.body:
            self.accept(s)
            if self.breaking_out:
                break

    def visit_assignment_stmt(self, s: AssignmentStmt) -> Type:
        """Type check an assignment statement.

        Handle all kinds of assignment statements (simple, indexed, multiple).
        """
        self.check_assignment(s.lvalues[-1], s.rvalue, s.type == None)
                               
        if len(s.lvalues) > 1:
            # Chained assignment (e.g. x = y = ...).
            # Make sure that rvalue type will not be reinferred.
            rvalue = self.temp_node(self.type_map[s.rvalue], s)
            for lv in s.lvalues[:-1]:
                self.check_assignment(lv, rvalue, s.type == None)

    def check_assignment(self, lvalue: Node, rvalue: Node, infer_lvalue_type: bool=True) -> None:
        """Type check a single assignment: lvalue = rvalue
        """
        if isinstance(lvalue, ParenExpr):
            self.check_assignment(lvalue.expr, rvalue, infer_lvalue_type)
        elif isinstance(lvalue, TupleExpr) or isinstance(lvalue, ListExpr):
            ltuple = cast(Union[TupleExpr, ListExpr], lvalue)
            rvalue = self.remove_parens(rvalue)
            
            self.check_assignment_to_multiple_lvalues(ltuple.items, rvalue, lvalue, infer_lvalue_type)
        else:
            lvalue_type, index_lvalue, inferred = self.check_lvalue(lvalue)
            
            if lvalue_type:
                rvalue_type = self.check_simple_assignment(lvalue_type, rvalue, lvalue)
                
                if rvalue_type and infer_lvalue_type:
                    self.binder.assign_type(lvalue, rvalue_type)
            elif index_lvalue:
                self.check_indexed_assignment(index_lvalue, rvalue, rvalue)
        
            if inferred:
                self.infer_variable_type(inferred, lvalue, self.accept(rvalue),
                                         rvalue)
                                         
    def check_assignment_to_multiple_lvalues(self, lvalues: List[Node], rvalue: Node, context: Context,
                                             infer_lvalue_type: bool=True) -> None:
        if isinstance(rvalue, TupleExpr) or isinstance(rvalue, ListExpr):
            # Recursively go into Tuple or List expression rhs instead of
            # using the type of rhs, because this allowed more fine grained
            # control in cases like: a, b = [int, str] where rhs would get
            # type List[object]
            
            rtuple = cast(Union[TupleExpr, ListExpr], rvalue) 
            
            if len(rtuple.items) != len(lvalues):
                self.msg.incompatible_value_count_in_assignment(
                                len(lvalues), len(rtuple.items), context)
            else:
                for lv, rv in zip(lvalues, rtuple.items):
                    self.check_assignment(lv, rv, infer_lvalue_type)
        else:
            self.check_multi_assignment(lvalues, rvalue, context, infer_lvalue_type)
    
    def remove_parens(self, node: Node) -> Node:
        if isinstance(node, ParenExpr):
            return self.remove_parens(node.expr)
        else:
            return node
    
    def check_multi_assignment(self, lvalues: List[Node],
                                  rvalue: Node,
                                  context: Context,
                                  infer_lvalue_type: Type=True,
                                  msg: str = None) -> None:
       """Check the assignment of one rvalue to a number of lvalues
       for example from a ListExpr or TupleExpr
       """
       
       if not msg:
           msg = messages.INCOMPATIBLE_TYPES_IN_ASSIGNMENT
           
       # First handle case where rvalue is of form Undefined, ...
       rvalue_type = get_undefined_tuple(rvalue)
       undefined_rvalue = True
       if not rvalue_type:
           # Infer the type of an ordinary rvalue expression.
           rvalue_type = self.accept(rvalue)  # TODO maybe elsewhere; redundant
           undefined_rvalue = False
       
       if isinstance(rvalue_type, AnyType):
           for lv in lvalues:
               self.check_assignment(lv, self.temp_node(AnyType(), context), infer_lvalue_type)
       elif isinstance(rvalue_type, TupleType):
           self.check_multi_assignment_from_tuple(lvalues, rvalue, cast(TupleType, rvalue_type), 
                                                  context, undefined_rvalue, infer_lvalue_type)
       elif self.type_is_iterable(rvalue_type):
           self.check_multi_assignment_from_iterable(lvalues, cast(Instance, rvalue_type), 
                                                     context, infer_lvalue_type)
       else:
           self.fail(msg, context)
              
    def check_multi_assignment_from_tuple(self, lvalues: List[Node], rvalue: Node, 
                                          rvalue_type: TupleType, context: Context, 
                                          undefined_rvalue: bool, infer_lvalue_type: bool=True) -> None:                            
        if len(rvalue_type.items) != len(lvalues):
            self.msg.wrong_number_values_to_unpack(len(rvalue_type.items), len(lvalues), context)
        else:
            if not undefined_rvalue:
                # Create lvalue_type for type inference
                
                type_parameters = []  # type: List[Type]
                for i in range(len(lvalues)):
                    sub_lvalue_type, index_expr, inferred = self.check_lvalue(lvalues[i])
                    
                    if sub_lvalue_type:
                        type_parameters.append(sub_lvalue_type)
                    else:  # index lvalue
                        # TODO Figure out more precise type context, probably
                        #      based on the type signature of the _set method.
                        type_parameters.append(rvalue_type.items[i])   
                
                lvalue_type = TupleType(type_parameters)

                # Infer rvalue again, now in the correct type context.
                rvalue_type = cast(TupleType, self.accept(rvalue, lvalue_type))
            
            for lv, rv_type in zip(lvalues, rvalue_type.items):
                self.check_assignment(lv, self.temp_node(rv_type, context), infer_lvalue_type)
                               
    def type_is_iterable(self, type: Type) -> bool:
        return (is_subtype(type, self.named_generic_type('typing.Iterable',
                                                        [AnyType()])) and
                isinstance(type, Instance))
                               
    def check_multi_assignment_from_iterable(self, lvalues: List[Node], rvalue_type: Instance, 
                                             context: Context, infer_lvalue_type: bool=True) -> None:
        item_type = self.iterable_item_type(rvalue_type)
        for lv in lvalues:
            self.check_assignment(lv, self.temp_node(item_type, context), infer_lvalue_type)
                                         
    def check_lvalue(self, lvalue: Node) -> Tuple[Type, IndexExpr, Var]:
        lvalue_type = None # type: Type
        index_lvalue = None # type: IndexExpr
        inferred = None # type: Var
        
        if self.is_definition(lvalue):
            if isinstance(lvalue, NameExpr):
                inferred = cast(Var, lvalue.node)
            else:
                m = cast(MemberExpr, lvalue)
                self.accept(m.expr)
                inferred = m.def_var
        elif isinstance(lvalue, IndexExpr):
            index_lvalue = lvalue
        elif isinstance(lvalue, MemberExpr):
            lvalue_type = self.expr_checker.analyse_ordinary_member_access(lvalue,
                                                                 True)
            self.store_type(lvalue, lvalue_type)
        elif isinstance(lvalue, NameExpr):
            lvalue_type = self.expr_checker.analyse_ref_expr(lvalue)
            self.store_type(lvalue, lvalue_type)
        elif isinstance(lvalue, TupleExpr) or isinstance(lvalue, ListExpr):
            types = [self.check_lvalue(sub_expr)[0] for sub_expr in lvalue.items]
            lvalue_type = TupleType(types)
        elif isinstance(lvalue, ParenExpr):
            return self.check_lvalue(lvalue.expr)
        else:
            lvalue_type = self.accept(lvalue)
            
        return lvalue_type, index_lvalue, inferred
        
        
    def is_definition(self, s: Node) -> bool:
        if isinstance(s, NameExpr):
            if s.is_def:
                return True
            # If the node type is not defined, this must the first assignment
            # that we process => this is a definition, even though the semantic
            # analyzer did not recognize this as such. This can arise in code
            # that uses isinstance checks, if type checking of the primary
            # definition is skipped due to an always False type check.
            node = s.node
            if isinstance(node, Var):
                return node.type is None
        elif isinstance(s, MemberExpr):
            return s.is_def
        return False

    def infer_variable_type(self, name: Var, lvalue: Node,
                            init_type: Type, context: Context) -> None:
        """Infer the type of initialized variables from initializer type."""
        if isinstance(init_type, Void):
            self.check_not_void(init_type, context)
        elif not self.is_valid_inferred_type(init_type):
            # We cannot use the type of the initialization expression for type
            # inference (it's not specific enough).
            self.fail(messages.NEED_ANNOTATION_FOR_VAR, context)
        else:
            # Infer type of the target.

            # Make the type more general (strip away function names etc.).
            init_type = strip_type(init_type)

            self.set_inferred_type(name, lvalue, init_type)

    def set_inferred_type(self, var: Var, lvalue: Node, type: Type) -> None:
        """Store inferred variable type.

        Store the type to both the variable node and the expression node that
        refers to the variable (lvalue). If var is None, do nothing.
        """
        if var:
            var.type = type
            self.store_type(lvalue, type)

    def is_valid_inferred_type(self, typ: Type) -> bool:
        """Is an inferred type invalid?

        Examples include the None type or a type with a None component.
        """
        if is_same_type(typ, NoneTyp()):
            return False
        elif isinstance(typ, Instance):
            for arg in typ.args:
                if not self.is_valid_inferred_type(arg):
                    return False
        elif isinstance(typ, TupleType):
            for item in typ.items:
                if not self.is_valid_inferred_type(item):
                    return False
        return True

    def narrow_type_from_binder(self, expr: Node, known_type: Type) -> Type:
        if expr.literal >= LITERAL_TYPE:
            restriction = self.binder.get(expr)
            if restriction:
                ans = meet_simple(known_type, restriction)
                return ans
        return known_type

<<<<<<< HEAD
    def check_simple_assignment(self, lvalue_type: Type, rvalue: Node, 
                                context: Node, 
=======
    def check_multi_assignment(self, lvalue_types: List[Type],
                               index_lvalues: List[IndexExpr],
                               rvalue: Node,
                               context: Context,
                               msg: str = None) -> List[Type]:
        if not msg:
            msg = messages.INCOMPATIBLE_TYPES_IN_ASSIGNMENT
        # First handle case where rvalue is of form Undefined, ...
        rvalue_type = get_undefined_tuple(rvalue, self.named_type('builtins.tuple'))
        undefined_rvalue = True
        if not rvalue_type:
            # Infer the type of an ordinary rvalue expression.
            rvalue_type = self.accept(rvalue)  # TODO maybe elsewhere; redundant
            undefined_rvalue = False
        # Try to expand rvalue to lvalue(s).
        rvalue_types = None  # type: List[Type]
        if isinstance(rvalue_type, AnyType):
            pass
        elif isinstance(rvalue_type, TupleType):
            # Rvalue with tuple type.
            items = []  # type: List[Type]
            for i in range(len(lvalue_types)):
                if lvalue_types[i]:
                    items.append(lvalue_types[i])
                elif i < len(rvalue_type.items):
                    # TODO Figure out more precise type context, probably
                    #      based on the type signature of the _set method.
                    items.append(rvalue_type.items[i])
            if not undefined_rvalue:
                # Infer rvalue again, now in the correct type context.
                rvalue_type = cast(TupleType,
                                   self.accept(
                                       rvalue,
                                       TupleType(items, self.named_type('builtins.tuple'))))
            if len(rvalue_type.items) != len(lvalue_types):
                self.msg.incompatible_value_count_in_assignment(
                    len(lvalue_types), len(rvalue_type.items), context)
            else:
                # The number of values is compatible. Check their types.
                for j in range(len(lvalue_types)):
                    self.check_single_assignment(
                        lvalue_types[j], index_lvalues[j],
                        self.temp_node(rvalue_type.items[j]), context, msg)
                rvalue_types = rvalue_type.items
        elif (is_subtype(rvalue_type,
                         self.named_generic_type('typing.Iterable',
                                                 [AnyType()])) and
              isinstance(rvalue_type, Instance)):
            # Rvalue is iterable.
            rvalue_types = []
            item_type = self.iterable_item_type(cast(Instance, rvalue_type))
            for k in range(len(lvalue_types)):
                type = self.check_single_assignment(lvalue_types[k],
                                                    index_lvalues[k],
                                                    self.temp_node(item_type),
                                                    context, msg)
                rvalue_types.append(type)
        else:
            self.fail(msg, context)
        return rvalue_types

    def check_single_assignment(self,
                                lvalue_type: Type, index_lvalue: IndexExpr,
                                rvalue: Node, context: Context,
>>>>>>> b701d400
                                msg: str = messages.INCOMPATIBLE_TYPES_IN_ASSIGNMENT) -> Type:
        """Checks the assignment of rvalue to a lvalue of type lvalue_type"""
        if refers_to_fullname(rvalue, 'typing.Undefined'):
            # The rvalue is just 'Undefined'; this is always valid.
            # Infer the type of 'Undefined' from the lvalue type.
            self.store_type(rvalue, lvalue_type)
            return None
        else:
            rvalue_type = self.accept(rvalue, lvalue_type)
            self.check_subtype(rvalue_type, lvalue_type, context, msg,
                               'expression has type', 'variable has type')            
            return rvalue_type

    def check_indexed_assignment(self, lvalue: IndexExpr,
                                 rvalue: Node, context: Context) -> None:
        """Type check indexed assignment base[index] = rvalue.

        The lvalue argument is the base[index] expression.
        """
        basetype = self.accept(lvalue.base)
        method_type = self.expr_checker.analyse_external_member_access(
            '__setitem__', basetype, context)
        lvalue.method_type = method_type
        self.expr_checker.check_call(method_type, [lvalue.index, rvalue],
                                     [nodes.ARG_POS, nodes.ARG_POS],
                                     context)

    def visit_expression_stmt(self, s: ExpressionStmt) -> Type:
        self.accept(s.expr)

    def visit_return_stmt(self, s: ReturnStmt) -> Type:
        """Type check a return statement."""
        self.breaking_out = True
        if self.is_within_function():
            if s.expr:
                # Return with a value.
                typ = self.accept(s.expr, self.return_types[-1])
                # Returning a value of type Any is always fine.
                if not isinstance(typ, AnyType):
                    if isinstance(self.return_types[-1], Void):
                        # FuncExpr (lambda) may have a Void return.
                        # Function returning a value of type None may have a Void return.
                        if (not isinstance(self.function_stack[-1], FuncExpr) and
                                not isinstance(typ, NoneTyp)):
                            self.fail(messages.NO_RETURN_VALUE_EXPECTED, s)
                    else:
                        self.check_subtype(
                            typ, self.return_types[-1], s,
                            messages.INCOMPATIBLE_RETURN_VALUE_TYPE
                            + ": expected {}, got {}".format(self.return_types[-1], typ)
                        )
            else:
                # Return without a value. It's valid in a generator function.
                if not self.function_stack[-1].is_generator:
                    if (not isinstance(self.return_types[-1], Void) and
                            not self.is_dynamic_function()):
                            self.fail(messages.RETURN_VALUE_EXPECTED, s)

    def visit_yield_stmt(self, s: YieldStmt) -> Type:
        return_type = self.return_types[-1]
        if isinstance(return_type, Instance):
            if return_type.type.fullname() != 'typing.Iterator':
                self.fail(messages.INVALID_RETURN_TYPE_FOR_YIELD, s)
                return None
            expected_item_type = return_type.args[0]
        elif isinstance(return_type, AnyType):
            expected_item_type = AnyType()
        else:
            self.fail(messages.INVALID_RETURN_TYPE_FOR_YIELD, s)
            return None
        if s.expr is None:
            actual_item_type = Void()  # type: Type
        else:
            actual_item_type = self.accept(s.expr, expected_item_type)
        self.check_subtype(actual_item_type, expected_item_type, s,
                           messages.INCOMPATIBLE_TYPES_IN_YIELD,
                           'actual type', 'expected type')

    def visit_if_stmt(self, s: IfStmt) -> Type:
        """Type check an if statement."""
        broken = True
        ending_frames = List[Frame]()
        clauses_frame = self.binder.push_frame()
        for e, b in zip(s.expr, s.body):
            t = self.accept(e)
            self.check_not_void(t, e)
            var, type, elsetype, kind = find_isinstance_check(e, self.type_map)
            if kind == ISINSTANCE_ALWAYS_FALSE:
                # XXX should issue a warning?
                pass
            else:
                # Only type check body if the if condition can be true.
                self.binder.push_frame()
                if var:
                    self.binder.push(var, type)
                self.accept(b)
                _, frame = self.binder.pop_frame()
                self.binder.allow_jump(len(self.binder.frames) - 1)
                if not self.breaking_out:
                    broken = False
                    ending_frames.append(meet_frames(clauses_frame, frame))

                self.breaking_out = False

                if var:
                    self.binder.push(var, elsetype)
            if kind == ISINSTANCE_ALWAYS_TRUE:
                # The condition is always true => remaining elif/else blocks
                # can never be reached.

                # Might also want to issue a warning
                # print("Warning: isinstance always true")
                if broken:
                    self.binder.pop_frame()
                    self.breaking_out = True
                    return None
                break
        else:
            if s.else_body:
                self.accept(s.else_body)

                if self.breaking_out and broken:
                    self.binder.pop_frame()
                    return None

                if not self.breaking_out:
                    ending_frames.append(clauses_frame)

                self.breaking_out = False
            else:
                ending_frames.append(clauses_frame)

        self.binder.pop_frame()
        self.binder.update_from_options(ending_frames)

    def visit_while_stmt(self, s: WhileStmt) -> Type:
        """Type check a while statement."""
        self.binder.push_frame()
        self.binder.push_loop_frame()
        self.accept_in_frame(IfStmt([s.expr], [s.body], None),
                             repeat_till_fixed=True)
        self.binder.pop_loop_frame()
        if s.else_body:
            self.accept(s.else_body)
        self.binder.pop_frame(False, True)

    def visit_operator_assignment_stmt(self,
                                       s: OperatorAssignmentStmt) -> Type:
        """Type check an operator assignment statement, e.g. x += 1."""
        lvalue_type = self.accept(s.lvalue)
        method = infer_operator_assignment_method(lvalue_type, s.op)
        rvalue_type, method_type = self.expr_checker.check_op(
            method, lvalue_type, s.rvalue, s)

        if isinstance(s.lvalue, IndexExpr):
            lv = cast(IndexExpr, s.lvalue)
            self.check_indexed_assignment(lv, s.rvalue, s.rvalue)
        else:
            if not is_subtype(rvalue_type, lvalue_type):
                self.msg.incompatible_operator_assignment(s.op, s)

    def visit_assert_stmt(self, s: AssertStmt) -> Type:
        self.accept(s.expr)

    def visit_raise_stmt(self, s: RaiseStmt) -> Type:
        """Type check a raise statement."""
        self.breaking_out = True
        if s.expr:
            typ = self.accept(s.expr)
            if isinstance(typ, FunctionLike):
                if typ.is_type_obj():
                    # Cases like "raise ExceptionClass".
                    typeinfo = typ.type_object()
                    base = self.lookup_typeinfo('builtins.BaseException')
                    if base in typeinfo.mro:
                        # Good!
                        return None
                    # Else fall back to the check below (which will fail).
            self.check_subtype(typ,
                               self.named_type('builtins.BaseException'), s,
                               messages.INVALID_EXCEPTION)

    def visit_try_stmt(self, s: TryStmt) -> Type:
        """Type check a try statement."""
        completed_frames = List[Frame]()
        self.binder.push_frame()
        self.binder.try_frames.add(len(self.binder.frames) - 2)
        self.accept(s.body)
        self.binder.try_frames.remove(len(self.binder.frames) - 2)
        if s.else_body:
            self.accept(s.else_body)
        changed, frame_on_completion = self.binder.pop_frame()
        completed_frames.append(frame_on_completion)

        for i in range(len(s.handlers)):
            if s.types[i]:
                t = self.exception_type(s.types[i])
                if s.vars[i]:
                    self.check_assignment(s.vars[i],
                                           self.temp_node(t, s.vars[i]))
            self.binder.push_frame()
            self.accept(s.handlers[i])
            changed, frame_on_completion = self.binder.pop_frame()
            completed_frames.append(frame_on_completion)
        if s.else_body:
            self.binder.push_frame()
            self.accept(s.else_body)
            changed, frame_on_completion = self.binder.pop_frame()
            completed_frames.append(frame_on_completion)

        self.binder.update_from_options(completed_frames)

        if s.finally_body:
            self.accept(s.finally_body)

    def exception_type(self, n: Node) -> Type:
        if isinstance(n, ParenExpr):
            # Multiple exception types (...).
            unwrapped = self.expr_checker.unwrap(n)
            if isinstance(unwrapped, TupleExpr):
                t = None  # type: Type
                for item in unwrapped.items:
                    tt = self.exception_type(item)
                    if t:
                        t = join_types(t, tt)
                    else:
                        t = tt
                return t
        else:
            # A single exception type; should evaluate to a type object type.
            type = self.accept(n)
            return self.check_exception_type(type, n)
        self.fail('Unsupported exception', n)
        return AnyType()

    @overload
    def check_exception_type(self, type: FunctionLike,
                             context: Context) -> Type:
        item = type.items()[0]
        ret = item.ret_type
        if (is_subtype(ret, self.named_type('builtins.BaseException'))
                and item.is_type_obj()):
            return ret
        else:
            self.fail(messages.INVALID_EXCEPTION_TYPE, context)
            return AnyType()

    @overload
    def check_exception_type(self, type: AnyType, context: Context) -> Type:
        return AnyType()

    @overload
    def check_exception_type(self, type: Type, context: Context) -> Type:
        self.fail(messages.INVALID_EXCEPTION_TYPE, context)
        return AnyType()

    def visit_for_stmt(self, s: ForStmt) -> Type:
        """Type check a for statement."""
        item_type = self.analyse_iterable_item_type(s.expr)
        self.analyse_index_variables(s.index, item_type, s)
        self.binder.push_frame()
        self.binder.push_loop_frame()
        self.accept_in_frame(s.body, repeat_till_fixed=True)
        self.binder.pop_loop_frame()
        if s.else_body:
            self.accept(s.else_body)
        self.binder.pop_frame(False, True)

    def analyse_iterable_item_type(self, expr: Node) -> Type:
        """Analyse iterable expression and return iterator item type."""
        iterable = self.accept(expr)

        self.check_not_void(iterable, expr)
        if isinstance(iterable, TupleType):
            joined = NoneTyp()  # type: Type
            for item in iterable.items:
                joined = join_types(joined, item)
            if isinstance(joined, ErrorType):
                self.fail(messages.CANNOT_INFER_ITEM_TYPE, expr)
                return AnyType()
            return joined
        else:
            # Non-tuple iterable.
            self.check_subtype(iterable,
                               self.named_generic_type('typing.Iterable',
                                                       [AnyType()]),
                               expr, messages.ITERABLE_EXPECTED)

            echk = self.expr_checker
            method = echk.analyse_external_member_access('__iter__', iterable,
                                                         expr)
            iterator = echk.check_call(method, [], [], expr)[0]
            if self.pyversion >= 3:
                nextmethod = '__next__'
            else:
                nextmethod = 'next'
            method = echk.analyse_external_member_access(nextmethod, iterator,
                                                         expr)
            return echk.check_call(method, [], [], expr)[0]

    def analyse_index_variables(self, index: List[NameExpr],
                                item_type: Type, context: Context) -> None:                        
        """Type check or infer for loop or list comprehension index vars."""
        # Create a temporary copy of variables with Node item type.
        # TODO this is ugly
        node_index = []  # type: List[Node]
        for i in index:
            node_index.append(i)
        
        if len(node_index) == 1:
            self.check_assignment(node_index[0], self.temp_node(item_type, context))
        else:
            self.check_multi_assignment(node_index,
                               self.temp_node(item_type, context),
                               context)

    def visit_del_stmt(self, s: DelStmt) -> Type:
        if isinstance(s.expr, IndexExpr):
            e = cast(IndexExpr, s.expr)  # Cast
            m = MemberExpr(e.base, '__delitem__')
            m.line = s.line
            c = CallExpr(m, [e.index], [nodes.ARG_POS], [None])
            c.line = s.line
            return c.accept(self)
        else:
            s.expr.accept(self)
            return None

    def visit_decorator(self, e: Decorator) -> Type:
        e.func.accept(self)
        sig = self.function_type(e.func)  # type: Type
        # Process decorators from the inside out.
        for i in range(len(e.decorators)):
            n = len(e.decorators) - 1 - i
            dec = self.accept(e.decorators[n])
            temp = self.temp_node(sig)
            sig, t2 = self.expr_checker.check_call(dec, [temp],
                                                   [nodes.ARG_POS], e)
        sig = cast(FunctionLike, sig)
        sig = set_callable_name(sig, e.func)
        e.var.type = sig
        e.var.is_ready = True

    def visit_with_stmt(self, s: WithStmt) -> Type:
        echk = self.expr_checker
        for expr, name in zip(s.expr, s.name):
            ctx = self.accept(expr)
            enter = echk.analyse_external_member_access('__enter__', ctx, expr)
            obj = echk.check_call(enter, [], [], expr)[0]
            if name:
                self.check_assignment(name, self.temp_node(obj, expr))
            exit = echk.analyse_external_member_access('__exit__', ctx, expr)
            arg = self.temp_node(AnyType(), expr)
            echk.check_call(exit, [arg] * 3, [nodes.ARG_POS] * 3, expr)
        self.accept(s.body)

    def visit_print_stmt(self, s: PrintStmt) -> Type:
        for arg in s.args:
            self.accept(arg)

    #
    # Expressions
    #

    def visit_name_expr(self, e: NameExpr) -> Type:
        return self.expr_checker.visit_name_expr(e)

    def visit_paren_expr(self, e: ParenExpr) -> Type:
        return self.expr_checker.visit_paren_expr(e)

    def visit_call_expr(self, e: CallExpr) -> Type:
        result = self.expr_checker.visit_call_expr(e)
        self.breaking_out = False
        return result

    def visit_member_expr(self, e: MemberExpr) -> Type:
        return self.expr_checker.visit_member_expr(e)

    def visit_break_stmt(self, s: BreakStmt) -> Type:
        self.breaking_out = True
        self.binder.allow_jump(self.binder.loop_frames[-1] - 1)
        return None

    def visit_continue_stmt(self, s: ContinueStmt) -> Type:
        self.breaking_out = True
        self.binder.allow_jump(self.binder.loop_frames[-1])
        return None

    def visit_int_expr(self, e: IntExpr) -> Type:
        return self.expr_checker.visit_int_expr(e)

    def visit_str_expr(self, e: StrExpr) -> Type:
        return self.expr_checker.visit_str_expr(e)

    def visit_bytes_expr(self, e: BytesExpr) -> Type:
        return self.expr_checker.visit_bytes_expr(e)

    def visit_unicode_expr(self, e: UnicodeExpr) -> Type:
        return self.expr_checker.visit_unicode_expr(e)

    def visit_float_expr(self, e: FloatExpr) -> Type:
        return self.expr_checker.visit_float_expr(e)

    def visit_op_expr(self, e: OpExpr) -> Type:
        return self.expr_checker.visit_op_expr(e)

    def visit_comparison_expr(self, e: ComparisonExpr) -> Type:
        return self.expr_checker.visit_comparison_expr(e)

    def visit_unary_expr(self, e: UnaryExpr) -> Type:
        return self.expr_checker.visit_unary_expr(e)

    def visit_index_expr(self, e: IndexExpr) -> Type:
        return self.expr_checker.visit_index_expr(e)

    def visit_cast_expr(self, e: CastExpr) -> Type:
        return self.expr_checker.visit_cast_expr(e)

    def visit_super_expr(self, e: SuperExpr) -> Type:
        return self.expr_checker.visit_super_expr(e)

    def visit_type_application(self, e: TypeApplication) -> Type:
        return self.expr_checker.visit_type_application(e)

    def visit_type_var_expr(self, e: TypeVarExpr) -> Type:
        # TODO Perhaps return a special type used for type variables only?
        return AnyType()

    def visit_list_expr(self, e: ListExpr) -> Type:
        return self.expr_checker.visit_list_expr(e)

    def visit_set_expr(self, e: SetExpr) -> Type:
        return self.expr_checker.visit_set_expr(e)

    def visit_tuple_expr(self, e: TupleExpr) -> Type:
        return self.expr_checker.visit_tuple_expr(e)

    def visit_dict_expr(self, e: DictExpr) -> Type:
        return self.expr_checker.visit_dict_expr(e)

    def visit_slice_expr(self, e: SliceExpr) -> Type:
        return self.expr_checker.visit_slice_expr(e)

    def visit_func_expr(self, e: FuncExpr) -> Type:
        return self.expr_checker.visit_func_expr(e)

    def visit_list_comprehension(self, e: ListComprehension) -> Type:
        return self.expr_checker.visit_list_comprehension(e)

    def visit_generator_expr(self, e: GeneratorExpr) -> Type:
        return self.expr_checker.visit_generator_expr(e)

    def visit_undefined_expr(self, e: UndefinedExpr) -> Type:
        return self.expr_checker.visit_undefined_expr(e)

    def visit_temp_node(self, e: TempNode) -> Type:
        return e.type

    def visit_conditional_expr(self, e: ConditionalExpr) -> Type:
        return self.expr_checker.visit_conditional_expr(e)

    #
    # Helpers
    #

    def check_subtype(self, subtype: Type, supertype: Type, context: Context,
                      msg: str = messages.INCOMPATIBLE_TYPES,
                      subtype_label: str = None,
                      supertype_label: str = None) -> None:
        """Generate an error if the subtype is not compatible with
        supertype."""
        if not is_subtype(subtype, supertype):
            if isinstance(subtype, Void):
                self.msg.does_not_return_value(subtype, context)
            else:
                extra_info = []  # type: List[str]
                if subtype_label is not None:
                    extra_info.append(subtype_label + ' ' + self.msg.format_simple(subtype))
                if supertype_label is not None:
                    extra_info.append(supertype_label + ' ' + self.msg.format_simple(supertype))
                if extra_info:
                    msg += ' (' + ', '.join(extra_info) + ')'
                self.fail(msg, context)

    def named_type(self, name: str) -> Instance:
        """Return an instance type with type given by the name and no
        type arguments. For example, named_type('builtins.object')
        produces the object type.
        """
        # Assume that the name refers to a type.
        sym = self.lookup_qualified(name)
        return Instance(cast(TypeInfo, sym.node), [])

    def named_generic_type(self, name: str, args: List[Type]) -> Instance:
        """Return an instance with the given name and type arguments.

        Assume that the number of arguments is correct.  Assume that
        the name refers to a compatible generic type.
        """
        return Instance(self.lookup_typeinfo(name), args)

    def lookup_typeinfo(self, fullname: str) -> TypeInfo:
        # Assume that the name refers to a class.
        sym = self.lookup_qualified(fullname)
        return cast(TypeInfo, sym.node)

    def type_type(self) -> Instance:
        """Return instance type 'type'."""
        return self.named_type('builtins.type')

    def object_type(self) -> Instance:
        """Return instance type 'object'."""
        return self.named_type('builtins.object')

    def bool_type(self) -> Instance:
        """Return instance type 'bool'."""
        return self.named_type('builtins.bool')

    def str_type(self) -> Instance:
        """Return instance type 'str'."""
        return self.named_type('builtins.str')

    def check_type_equivalency(self, t1: Type, t2: Type, node: Context,
                               msg: str = messages.INCOMPATIBLE_TYPES) -> None:
        """Generate an error if the types are not equivalent. The
        dynamic type is equivalent with all types.
        """
        if not is_equivalent(t1, t2):
            self.fail(msg, node)

    def store_type(self, node: Node, typ: Type) -> None:
        """Store the type of a node in the type map."""
        self.type_map[node] = typ

    def is_dynamic_function(self) -> bool:
        return len(self.dynamic_funcs) > 0 and self.dynamic_funcs[-1]

    def lookup(self, name: str, kind: int) -> SymbolTableNode:
        """Look up a definition from the symbol table with the given name.
        TODO remove kind argument
        """
        if self.locals is not None and name in self.locals:
            return self.locals[name]
        elif name in self.globals:
            return self.globals[name]
        else:
            b = self.globals.get('__builtins__', None)
            if b:
                table = cast(MypyFile, b.node).names
                if name in table:
                    return table[name]
            raise KeyError('Failed lookup: {}'.format(name))

    def lookup_qualified(self, name: str) -> SymbolTableNode:
        if '.' not in name:
            return self.lookup(name, GDEF)  # FIX kind
        else:
            parts = name.split('.')
            n = self.modules[parts[0]]
            for i in range(1, len(parts) - 1):
                n = cast(MypyFile, n.names.get(parts[i], None).node)
            return n.names[parts[-1]]

    def enter(self) -> None:
        self.locals = SymbolTable()

    def leave(self) -> None:
        self.locals = None

    def is_within_function(self) -> bool:
        """Are we currently type checking within a function?

        I.e. not at class body or at the top level.
        """
        return self.return_types != []

    def check_not_void(self, typ: Type, context: Context) -> None:
        """Generate an error if the type is Void."""
        if isinstance(typ, Void):
            self.msg.does_not_return_value(typ, context)

    def temp_node(self, t: Type, context: Context = None) -> Node:
        """Create a temporary node with the given, fixed type."""
        temp = TempNode(t)
        if context:
            temp.set_line(context.get_line())
        return temp

    def fail(self, msg: str, context: Context) -> None:
        """Produce an error message."""
        self.msg.fail(msg, context)

    def iterable_item_type(self, instance: Instance) -> Type:
        iterable = map_instance_to_supertype(
            instance,
            self.lookup_typeinfo('typing.Iterable'))
        return iterable.args[0]

    def function_type(self, func: FuncBase) -> FunctionLike:
        return function_type(func, self.named_type('builtins.function'))

    def method_type(self, func: FuncBase) -> FunctionLike:
        return method_type(func, self.named_type('builtins.function'))


def map_type_from_supertype(typ: Type, sub_info: TypeInfo,
                            super_info: TypeInfo) -> Type:
    """Map type variables in a type defined in a supertype context to be valid
    in the subtype context. Assume that the result is unique; if more than
    one type is possible, return one of the alternatives.

    For example, assume

      class D(Generic[S]) ...
      class C(D[E[T]], Generic[T]) ...

    Now S in the context of D would be mapped to E[T] in the context of C.
    """
    # Create the type of self in subtype, of form t[a1, ...].
    inst_type = self_type(sub_info)
    # Map the type of self to supertype. This gets us a description of the
    # supertype type variables in terms of subtype variables, i.e. t[t1, ...]
    # so that any type variables in tN are to be interpreted in subtype
    # context.
    inst_type = map_instance_to_supertype(inst_type, super_info)
    # Finally expand the type variables in type with those in the previously
    # constructed type. Note that both type and inst_type may have type
    # variables, but in type they are interpreterd in supertype context while
    # in inst_type they are interpreted in subtype context. This works even if
    # the names of type variables in supertype and subtype overlap.
    return expand_type_by_instance(typ, inst_type)


def get_undefined_tuple(rvalue: Node, tuple_type: Instance) -> Type:
    """Get tuple type corresponding to a tuple of Undefined values.

    The type is Tuple[Any, ...]. If rvalue is not of the right form, return
    None.
    """
    if isinstance(rvalue, TupleExpr):
        for item in rvalue.items:
            if not refers_to_fullname(item, 'typing.Undefined'):
                break
        else:
            return TupleType([AnyType()] * len(rvalue.items), tuple_type)
    return None


def find_isinstance_check(node: Node,
                          type_map: Dict[Node, Type]) -> Tuple[Node, Type, Type, int]:
    """Check if node is an isinstance(variable, type) check.

    If successful, return tuple (variable, target-type, else-type,
    kind); otherwise, return (None, AnyType, AnyType, -1).

    When successful, the kind takes one of these values:

      ISINSTANCE_OVERLAPPING: The type of variable and the target type are
          partially overlapping => the test result can be True or False.
      ISINSTANCE_ALWAYS_TRUE: The target type at least as general as the
          variable type => the test is always True.
      ISINSTANCE_ALWAYS_FALSE: The target type and the variable type are not
          overlapping => the test is always False.
    """
    if isinstance(node, CallExpr):
        if refers_to_fullname(node.callee, 'builtins.isinstance'):
            expr = node.args[0]
            if expr.literal == LITERAL_TYPE:
                type = get_isinstance_type(node.args[1], type_map)
                if type:
                    vartype = type_map[expr]
                    kind = ISINSTANCE_OVERLAPPING
                    elsetype = vartype
                    if vartype:
                        if is_proper_subtype(vartype, type):
                            kind = ISINSTANCE_ALWAYS_TRUE
                            elsetype = None
                        elif not is_overlapping_types(vartype, type):
                            kind = ISINSTANCE_ALWAYS_FALSE
                        else:
                            elsetype = restrict_subtype_away(vartype, type)
                    return expr, type, elsetype, kind
    # Not a supported isinstance check
    return None, AnyType(), AnyType(), -1


def get_isinstance_type(node: Node, type_map: Dict[Node, Type]) -> Type:
    type = type_map[node]
    if isinstance(type, FunctionLike):
        if type.is_type_obj():
            # Type variables may be present -- erase them, which is the best
            # we can do (outside disallowing them here).
            return erase_typevars(type.items()[0].ret_type)
    return None


def expand_node(defn: Node, map: Dict[int, Type]) -> Node:
    visitor = TypeTransformVisitor(map)
    return defn.accept(visitor)


def expand_func(defn: FuncItem, map: Dict[int, Type]) -> FuncItem:
    return cast(FuncItem, expand_node(defn, map))


class TypeTransformVisitor(TransformVisitor):
    def __init__(self, map: Dict[int, Type]) -> None:
        super().__init__()
        self.map = map

    def type(self, type: Type) -> Type:
        return expand_type(type, self.map)


def is_unsafe_overlapping_signatures(signature: Type, other: Type) -> bool:
    """Check if two signatures may be unsafely overlapping.

    Two signatures s and t are overlapping if both can be valid for the same
    statically typed values and the return types are incompatible.

    Assume calls are first checked against 'signature', then against 'other'.
    Thus if 'signature' is more general than 'other', there is no unsafe
    overlapping.

    TODO If argument types vary covariantly, the return type may vary
         covariantly as well.
    """
    if isinstance(signature, Callable):
        if isinstance(other, Callable):
            # TODO varargs
            # TODO keyword args
            # TODO erasure
            # TODO allow to vary covariantly
            # Check if the argument counts are overlapping.
            min_args = max(signature.min_args, other.min_args)
            max_args = min(len(signature.arg_types), len(other.arg_types))
            if min_args > max_args:
                # Argument counts are not overlapping.
                return False
            # Signatures are overlapping iff if they are overlapping for the
            # smallest common argument count.
            for i in range(min_args):
                t1 = signature.arg_types[i]
                t2 = other.arg_types[i]
                if not is_overlapping_types(t1, t2):
                    return False
            # All arguments types for the smallest common argument count are
            # overlapping => the signature is overlapping. The overlapping is
            # safe if the return types are identical.
            if is_same_type(signature.ret_type, other.ret_type):
                return False
            # If the first signature has more general argument types, the
            # latter will never be called
            if is_more_general_arg_prefix(signature, other):
                return False
            return not is_more_precise_signature(signature, other)
    return True


def is_more_general_arg_prefix(t: FunctionLike, s: FunctionLike) -> bool:
    """Does t have wider arguments than s?"""
    # TODO should an overload with additional items be allowed to be more
    #      general than one with fewer items (or just one item)?
    # TODO check argument kinds
    if isinstance(t, Callable):
        if isinstance(s, Callable):
            return all(is_proper_subtype(args, argt)
                       for argt, args in zip(t.arg_types, s.arg_types))
    elif isinstance(t, FunctionLike):
        if isinstance(s, FunctionLike):
            if len(t.items()) == len(s.items()):
                return all(is_same_arg_prefix(items, itemt)
                           for items, itemt in zip(t.items(), s.items()))
    return False


def is_same_arg_prefix(t: Callable, s: Callable) -> bool:
    # TODO check argument kinds
    return all(is_same_type(argt, args)
               for argt, args in zip(t.arg_types, s.arg_types))


def is_more_precise_signature(t: Callable, s: Callable) -> bool:
    """Is t more precise than s?

    A signature t is more precise than s if all argument types and the return
    type of t are more precise than the corresponding types in s.

    Assume that the argument kinds and names are compatible, and that the
    argument counts are overlapping.
    """
    # TODO generic function types
    # Only consider the common prefix of argument types.
    for argt, args in zip(t.arg_types, s.arg_types):
        if not is_more_precise(argt, args):
            return False
    return is_more_precise(t.ret_type, s.ret_type)


def infer_operator_assignment_method(type: Type, operator: str) -> str:
    """Return the method used for operator assignment for given value type.

    For example, if operator is '+', return '__iadd__' or '__add__' depending
    on which method is supported by the type.
    """
    method = nodes.op_methods[operator]
    if isinstance(type, Instance):
        if operator in nodes.ops_with_inplace_method:
            inplace = '__i' + method[2:]
            if type.type.has_readable_member(inplace):
                method = inplace
    return method<|MERGE_RESOLUTION|>--- conflicted
+++ resolved
@@ -975,7 +975,7 @@
     def check_multi_assignment(self, lvalues: List[Node],
                                   rvalue: Node,
                                   context: Context,
-                                  infer_lvalue_type: Type=True,
+                                  infer_lvalue_type: bool=True,
                                   msg: str = None) -> None:
        """Check the assignment of one rvalue to a number of lvalues
        for example from a ListExpr or TupleExpr
@@ -985,7 +985,7 @@
            msg = messages.INCOMPATIBLE_TYPES_IN_ASSIGNMENT
            
        # First handle case where rvalue is of form Undefined, ...
-       rvalue_type = get_undefined_tuple(rvalue)
+       rvalue_type = get_undefined_tuple(rvalue, self.named_type('builtins.tuple'))
        undefined_rvalue = True
        if not rvalue_type:
            # Infer the type of an ordinary rvalue expression.
@@ -1024,7 +1024,7 @@
                         #      based on the type signature of the _set method.
                         type_parameters.append(rvalue_type.items[i])   
                 
-                lvalue_type = TupleType(type_parameters)
+                lvalue_type = TupleType(type_parameters, self.named_type('builtins.tuple'))
 
                 # Infer rvalue again, now in the correct type context.
                 rvalue_type = cast(TupleType, self.accept(rvalue, lvalue_type))
@@ -1065,15 +1065,15 @@
             lvalue_type = self.expr_checker.analyse_ref_expr(lvalue)
             self.store_type(lvalue, lvalue_type)
         elif isinstance(lvalue, TupleExpr) or isinstance(lvalue, ListExpr):
-            types = [self.check_lvalue(sub_expr)[0] for sub_expr in lvalue.items]
-            lvalue_type = TupleType(types)
+            lv = cast(Union[TupleExpr, ListExpr], lvalue)
+            types = [self.check_lvalue(sub_expr)[0] for sub_expr in lv.items]
+            lvalue_type = TupleType(types, self.named_type('builtins.tuple'))
         elif isinstance(lvalue, ParenExpr):
             return self.check_lvalue(lvalue.expr)
         else:
             lvalue_type = self.accept(lvalue)
             
         return lvalue_type, index_lvalue, inferred
-        
         
     def is_definition(self, s: Node) -> bool:
         if isinstance(s, NameExpr):
@@ -1143,75 +1143,8 @@
                 return ans
         return known_type
 
-<<<<<<< HEAD
     def check_simple_assignment(self, lvalue_type: Type, rvalue: Node, 
                                 context: Node, 
-=======
-    def check_multi_assignment(self, lvalue_types: List[Type],
-                               index_lvalues: List[IndexExpr],
-                               rvalue: Node,
-                               context: Context,
-                               msg: str = None) -> List[Type]:
-        if not msg:
-            msg = messages.INCOMPATIBLE_TYPES_IN_ASSIGNMENT
-        # First handle case where rvalue is of form Undefined, ...
-        rvalue_type = get_undefined_tuple(rvalue, self.named_type('builtins.tuple'))
-        undefined_rvalue = True
-        if not rvalue_type:
-            # Infer the type of an ordinary rvalue expression.
-            rvalue_type = self.accept(rvalue)  # TODO maybe elsewhere; redundant
-            undefined_rvalue = False
-        # Try to expand rvalue to lvalue(s).
-        rvalue_types = None  # type: List[Type]
-        if isinstance(rvalue_type, AnyType):
-            pass
-        elif isinstance(rvalue_type, TupleType):
-            # Rvalue with tuple type.
-            items = []  # type: List[Type]
-            for i in range(len(lvalue_types)):
-                if lvalue_types[i]:
-                    items.append(lvalue_types[i])
-                elif i < len(rvalue_type.items):
-                    # TODO Figure out more precise type context, probably
-                    #      based on the type signature of the _set method.
-                    items.append(rvalue_type.items[i])
-            if not undefined_rvalue:
-                # Infer rvalue again, now in the correct type context.
-                rvalue_type = cast(TupleType,
-                                   self.accept(
-                                       rvalue,
-                                       TupleType(items, self.named_type('builtins.tuple'))))
-            if len(rvalue_type.items) != len(lvalue_types):
-                self.msg.incompatible_value_count_in_assignment(
-                    len(lvalue_types), len(rvalue_type.items), context)
-            else:
-                # The number of values is compatible. Check their types.
-                for j in range(len(lvalue_types)):
-                    self.check_single_assignment(
-                        lvalue_types[j], index_lvalues[j],
-                        self.temp_node(rvalue_type.items[j]), context, msg)
-                rvalue_types = rvalue_type.items
-        elif (is_subtype(rvalue_type,
-                         self.named_generic_type('typing.Iterable',
-                                                 [AnyType()])) and
-              isinstance(rvalue_type, Instance)):
-            # Rvalue is iterable.
-            rvalue_types = []
-            item_type = self.iterable_item_type(cast(Instance, rvalue_type))
-            for k in range(len(lvalue_types)):
-                type = self.check_single_assignment(lvalue_types[k],
-                                                    index_lvalues[k],
-                                                    self.temp_node(item_type),
-                                                    context, msg)
-                rvalue_types.append(type)
-        else:
-            self.fail(msg, context)
-        return rvalue_types
-
-    def check_single_assignment(self,
-                                lvalue_type: Type, index_lvalue: IndexExpr,
-                                rvalue: Node, context: Context,
->>>>>>> b701d400
                                 msg: str = messages.INCOMPATIBLE_TYPES_IN_ASSIGNMENT) -> Type:
         """Checks the assignment of rvalue to a lvalue of type lvalue_type"""
         if refers_to_fullname(rvalue, 'typing.Undefined'):
